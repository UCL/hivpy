import importlib.resources
from pathlib import Path

import numpy as np
import scipy.linalg as sla

from hivpy.sex_behaviour_data import SexualBehaviourData


def test_probability_loading():
    # Load example file
    data_path = Path(__file__).parent / "test_data" / "sbd_testing.yaml"
    SBD = SexualBehaviourData(data_path)
    dists = SBD._get_discrete_dist_list("Test_Example_List")

    # explicit distribution
    d0 = dists[0]
    N = 10000
    pop0 = d0.sample(size=N)
    for i in range(5):
        v = i + 1
        p = 0.1*i
        count = sum(pop0 == v)
        E_count = p * N
        var = N * p * (1-p)
        assert E_count - 2*var <= count <= E_count + 2*var

    # uniform over range
    d1 = dists[1]
    pop1 = d1.sample(size=N)
    for i in range(1, 11):
        count = sum(pop1 == i)
        E_count = 0.1 * N
        var = N * 0.09
        assert E_count - 2*var <= count <= E_count + 2*var

<<<<<<< HEAD
    # uniform over specific values
    d2 = dists[2]
    pop2 = d2.sample(size=N)
    for i in range(5):
        v = i + 1
        p = 0.2
        count = sum(pop2 == v)
        E_count = N * p
        var = N * p * (1-p)
        assert E_count - 2*var <= count <= E_count + 2*var
=======

def test_sex_behaviour_matrices_diagonalisable():
    """Checks that all of the sexual behaviour transition matrices are diagonalisable
    and therefore can be used to calculate transition matrices for variable time-steps.
    This only needs to be run if the matrices change, and doesn't need to be run every time."""
    with importlib.resources.path("hivpy.data", "sex_behaviour.yaml") as data_path:
        SBD = SexualBehaviourData(data_path)
    count_bad = 0
    bad_matrices = []
    all_matrices = [SBD.sex_behaviour_transition_options["Male"],
                    SBD.sex_behaviour_transition_options["Female"]]
    for matList in all_matrices:
        for m in matList:
            print("m = ", m)
            T = np.array(m).transpose()
            evals, evecs = sla.eig(T)
            print(evals)
            print(evecs)
            # Check that eigenvectors are linearly independent
            # i.e. that no eigenvector is a multiple of any other
            for i in range(0, evals.size):
                for j in range(i + 1, evals.size):
                    ratio = evecs[i] / evecs[j]
                    print((i, j), ratio)
                    if np.allclose(ratio, ratio[0]):
                        count_bad += 1
                        bad_matrices.append(T)
            print("***************************************************")
    print(count_bad)
    print(bad_matrices)
    assert (count_bad == 0)
>>>>>>> fbd5c8d5
<|MERGE_RESOLUTION|>--- conflicted
+++ resolved
@@ -34,7 +34,6 @@
         var = N * 0.09
         assert E_count - 2*var <= count <= E_count + 2*var
 
-<<<<<<< HEAD
     # uniform over specific values
     d2 = dists[2]
     pop2 = d2.sample(size=N)
@@ -45,7 +44,6 @@
         E_count = N * p
         var = N * p * (1-p)
         assert E_count - 2*var <= count <= E_count + 2*var
-=======
 
 def test_sex_behaviour_matrices_diagonalisable():
     """Checks that all of the sexual behaviour transition matrices are diagonalisable
@@ -76,5 +74,4 @@
             print("***************************************************")
     print(count_bad)
     print(bad_matrices)
-    assert (count_bad == 0)
->>>>>>> fbd5c8d5
+    assert (count_bad == 0)