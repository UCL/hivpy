--- conflicted
+++ resolved
@@ -6,10 +6,7 @@
 import pytest
 
 import hivpy.column_names as col
-<<<<<<< HEAD
 from hivpy.common import SexType
-=======
->>>>>>> 861169ad
 from hivpy.hiv_status import HIVStatusModule
 from hivpy.population import Population
 from hivpy.sexual_behaviour import selector
@@ -73,11 +70,7 @@
     data = pop_with_hiv.data
     prev_status = data["HIV_status"].copy()
     for i in range(10):
-<<<<<<< HEAD
-        pop.hiv_status.update_HIV_status(pop)
-=======
-        pop_with_hiv.hiv_status.update_HIV_status(pop_with_hiv.data)
->>>>>>> 861169ad
+        pop_with_hiv.hiv_status.update_HIV_status(pop_with_hiv)
 
     new_cases = data["HIV_status"] & (~ prev_status)
     print(sum(new_cases))
