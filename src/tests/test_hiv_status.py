import operator
import operator as op

import numpy as np
import pandas as pd
import pytest

import hivpy.column_names as col
from hivpy.common import COND, SexType, date, rng, timedelta
from hivpy.hiv_status import HIVStatusModule
from hivpy.population import Population


@pytest.fixture
def pop_with_initial_hiv():
    pop_size = 100000
    pop = Population(size=pop_size, start_date=date(1989, 1, 1))
    partners = pop.get_variable(col.NUM_PARTNERS) > 0
    overThresh = pop.get_variable(col.NUM_PARTNERS) > pop.hiv_status.initial_hiv_newp_threshold
    print("total partnered", sum(partners))
    print("total over threshold", sum(overThresh))
    print("Num HIV+ = ", sum(pop.get_variable(col.HIV_STATUS)))
    return pop


@pytest.mark.parametrize("pop_percentage", [0.4, 0.0])
def test_initial_hiv_threshold(pop_percentage):
    """
    Check that HIV is initially introduced only to those with high enough newp.
    """
    # Start before 1989 to avoid having HIV introduced when creating population
    pop = Population(size=1000, start_date=date(1988, 1, 1))
    HIV_module = HIVStatusModule()
    threshold = HIV_module.initial_hiv_newp_threshold
    # select a proportion of the population to have high enough newp
    newp = rng.choice(
        [threshold, threshold - 1],
        p=[pop_percentage, 1 - pop_percentage],
        size=pop.size
    )
    print("newp = ", newp)
    print("sum newp = ", sum(newp))
    pop.set_present_variable(col.NUM_PARTNERS, newp)
    HIV_module.introduce_HIV(pop)
    initial_status = pop.get_variable(col.HIV_STATUS)
    print(pop.get_variable(col.NUM_PARTNERS))
    print(sum(pop.get_variable(col.NUM_PARTNERS)))
    print(initial_status)
    assert not any(initial_status & (pop.get_variable(col.NUM_PARTNERS) < threshold))


def test_initial_hiv_probability():
    """
    Check that HIV is initially assigned with the specified probability.
    """
    # Start before 1989 to avoid having HIV introduced when creating population
    pop = Population(size=1000, start_date=date(1988, 1, 1))
    HIV_module = HIVStatusModule()
    # Have everyone be a candidate for initial introduction
    pop.set_present_variable(col.NUM_PARTNERS, HIV_module.initial_hiv_newp_threshold)
    expected_infections = HIV_module.initial_hiv_prob * pop.size
    HIV_module.introduce_HIV(pop)
    initial_status = pop.get_variable(col.HIV_STATUS)
    # TODO Could check against variance of binomial distribution, see issue #45
    assert initial_status.sum() == pytest.approx(expected_infections, rel=0.05)


def test_hiv_introduced_only_once(mocker):
    """
    Check that we do not initialise HIV status repeatedly.
    """
    pop = Population(size=10000, start_date=date(1988, 12, 1))
    spy = mocker.spy(pop.hiv_status, "introduce_HIV")
    pop.evolve(timedelta(days=31))
    spy.assert_not_called()
    # Starting from 1989/1/1, so HIV should now be introduced...
    pop.evolve(timedelta(days=31))
    spy.assert_called_once()
    # ...but should not be repeated at the next time step
    pop.evolve(timedelta(days=31))
    spy.assert_called_once()


def test_hiv_not_reintroduced_after_1989(mocker):
    """
    Check that we do not initialise HIV status repeatedly.
    """
    pop = Population(size=1000, start_date=date(1989, 4, 1))
    assert pop.HIV_introduced
    # HIV has been introduced, so that should not be called again
    spy = mocker.spy(pop.hiv_status, "introduce_HIV")
    for _ in range(10):
        pop.evolve(timedelta(days=31))
    spy.assert_not_called()


def test_hiv_initial_ages(pop_with_initial_hiv: Population):
    """
    Check that HIV is not introduced to anyone <= 15 or > 65.
    """
    under_15s = pop_with_initial_hiv.get_sub_pop([(col.HIV_STATUS, operator.eq, True),
                                                  (col.AGE, operator.le, 15)])
    over_65s = pop_with_initial_hiv.get_sub_pop([(col.HIV_STATUS, operator.eq, True),
                                                 (col.AGE, operator.gt, 65)])
    HIV_pos = pop_with_initial_hiv.get_sub_pop([(col.HIV_STATUS, operator.eq, True)])
    assert not any(under_15s)
    assert not any(over_65s)
    assert any(HIV_pos)


def test_hiv_update(pop_with_initial_hiv: Population):
    pd.set_option('display.max_columns', None)
    prev_status = pop_with_initial_hiv.get_variable(col.HIV_STATUS).copy()
    initial_infected = pop_with_initial_hiv.get_sub_pop([(col.HIV_STATUS, operator.eq, True)])
    for i in range(10):
        pop_with_initial_hiv.date += timedelta(days=30)
        pop_with_initial_hiv.hiv_status.set_viral_load_groups(pop_with_initial_hiv)
        pop_with_initial_hiv.hiv_status.update_HIV_status(pop_with_initial_hiv)

    current_status = np.array(pop_with_initial_hiv.get_variable(col.HIV_STATUS))

    new_cases = current_status & (~ prev_status)
    assert not any(pop_with_initial_hiv.get_variable(col.DATE_HIV_INFECTION, initial_infected)
                   == pop_with_initial_hiv.date)
    print("Num new HIV+ = ", sum(new_cases))
    miracles = (~current_status) & (prev_status)
    under_15s_idx = pop_with_initial_hiv.get_sub_pop([(col.HIV_STATUS, operator.eq, True),
                                                      (col.AGE, operator.le, 15)])
    assert not any(miracles)
    assert any(new_cases)
    assert not any(under_15s_idx)


def test_HIV_risk_vector():
    N = 10000
    pop = Population(size=N, start_date=date(1989, 1, 1))
    hiv_module = pop.hiv_status
    # Test probability of partnering with someone with HIV by sex and age group
    # 5 age groups (15-25, 25-35, 35-45, 45-55, 55-65) and 2 sexes = 10 groups
    N_group = N // 10  # number of people we will put in each group
    sex_list = []
    age_group_list = []
    HIV_list = []
    HIV_ratio = 10  # mark 1 in 10 people as HIV positive
    for sex in SexType:
        for age_group in range(5):
            sex_list += [sex] * N_group
            age_group_list += [age_group] * N_group
            HIV_list += [True] * (N_group // HIV_ratio) + [False] * (N_group - N_group//HIV_ratio)
    pop.data[col.SEX] = np.array(sex_list)
    pop.data[col.SEX_MIX_AGE_GROUP] = np.array(age_group_list)
    pop.data[col.HIV_STATUS] = np.array(HIV_list)
    pop.data[col.NUM_PARTNERS] = 1  # give everyone a single stp to start with

    # if everyone has the same number of partners,
    # probability of being with someone with HIV should be = HIV prevalence
    hiv_module.update_partner_risk_vectors(pop)
    expectation = np.array([0.1]*5)
    assert np.allclose(hiv_module.ratio_infected_stp[SexType.Male], expectation)
    assert np.allclose(hiv_module.ratio_infected_stp[SexType.Female], expectation)

    # Check for differences in male and female rate correctly
    # change HIV rate in men to double
    males = pop.data.index[pop.data[col.SEX] == SexType.Male]
    # transform group fails when only grouped by one field
    # appears to change the type of the object passed to the function!
    male_HIV_status = pop.transform_group([col.SEX_MIX_AGE_GROUP, col.SEX], lambda x, y: np.array(
        [True] * (2 * N_group // HIV_ratio) +
        [False] * (N_group - 2*N_group // HIV_ratio)), False, males)
    pop.data.loc[males, col.HIV_STATUS] = male_HIV_status
    hiv_module.update_partner_risk_vectors(pop)
    assert np.allclose(hiv_module.ratio_infected_stp[SexType.Male], 2*expectation)
    assert np.allclose(hiv_module.ratio_infected_stp[SexType.Female], expectation)

    # Check for difference when changing number of partners between HIV + / - people
    HIV_positive = pop.data.index[pop.data[col.HIV_STATUS]]
    # 2 partners for each HIV+ person, one for each HIV- person.
    pop.data.loc[HIV_positive, col.NUM_PARTNERS] = 2
    expectation_male = (2 * 0.2) / (2*0.2 + 0.8)
    expectation_female = (2 * 0.1) / (2*0.1 + 0.9)
    hiv_module.update_partner_risk_vectors(pop)
    assert np.allclose(hiv_module.ratio_infected_stp[SexType.Male], expectation_male)
    assert np.allclose(hiv_module.ratio_infected_stp[SexType.Female], expectation_female)


def test_viral_group_risk_vector():
    N = 10000
    pop = Population(size=N, start_date=date(1989, 1, 1))
    hiv_module = pop.hiv_status
    # Test probability of partnering with someone with HIV by sex and age group
    # 5 age groups (15-25, 25-35, 35-45, 45-55, 55-65) and 2 sexes = 10 groups
    N_group = N // 10  # number of people we will put in each group
    sex_list = []
    age_group_list = []
    HIV_list = []
    HIV_ratio = 10  # mark 1 in 10 people as HIV positive
    for sex in SexType:
        for age_group in range(5):
            sex_list += [sex] * N_group
            age_group_list += [age_group] * N_group
            HIV_list += [True] * (N_group // HIV_ratio) + [False] * (N_group - N_group//HIV_ratio)
    pop.data[col.DATE_HIV_INFECTION] = pop.date
    pop.date += timedelta(days=180)  # no one in primary infection
    hiv_module.set_primary_infection(pop)
    pop.data[col.HIV_STATUS] = HIV_list
    pop.data[col.SEX] = np.array(sex_list)
    pop.data[col.SEX_MIX_AGE_GROUP] = np.array(age_group_list)
    pop.data[col.NUM_PARTNERS] = 1  # give everyone a single stp to start with
    pop.data[col.VIRAL_LOAD] = 3.0  # put everyone in the same viral load group to begin with
    hiv_module.set_viral_load_groups(pop)
    hiv_module.update_partner_risk_vectors(pop)  # probability of group 1 should be 100%
    expectation = np.array([0., 1., 0., 0., 0., 0.])
    assert np.allclose(hiv_module.ratio_vl_stp[SexType.Male], expectation)
    assert np.allclose(hiv_module.ratio_vl_stp[SexType.Female], expectation)
    pop.data[col.VIRAL_LOAD] = np.array([3.0, 4.0] * (N // 2))  # alternate groups 1 & 2
    pop.data.loc[pop.data[col.VIRAL_LOAD] == 3.0, col.NUM_PARTNERS] = 2
    hiv_module.set_viral_load_groups(pop)
    hiv_module.update_partner_risk_vectors(pop)
    expectation = np.array([0., 2/3, 1/3, 0., 0., 0.])
    assert np.allclose(hiv_module.ratio_vl_stp[SexType.Male], expectation)
    assert np.allclose(hiv_module.ratio_vl_stp[SexType.Female], expectation)
    # check for appropriate sex differences
    pop.data.loc[(pop.data[col.VIRAL_LOAD] == 3.0) & (
        pop.data[col.SEX] == SexType.Female), col.VIRAL_LOAD] = 5.0
    hiv_module.set_viral_load_groups(pop)
    hiv_module.update_partner_risk_vectors(pop)
    expecation_female = np.array([0., 0., 1/3, 2/3, 0., 0.])
    assert np.allclose(hiv_module.ratio_vl_stp[SexType.Male], expectation)
    assert np.allclose(hiv_module.ratio_vl_stp[SexType.Female], expecation_female)


def test_initial_vl():
    N = 1000
    pop = Population(size=N, start_date=date(1989, 1, 1))
    pop.data[col.HIV_STATUS] = [True, False] * 500
    # Reset viral load for testing (original values affected by intro of HIV)
    pop.data[col.VIRAL_LOAD] = 0.0
    hivpos_subpop = pop.get_sub_pop(COND(col.HIV_STATUS, op.eq, True))
    hivneg_subpop = pop.get_sub_pop(COND(col.HIV_STATUS, op.eq, False))
    hiv_module = pop.hiv_status
    assert (np.allclose(pop.get_variable(col.VIRAL_LOAD, hivneg_subpop), 0.0))
    check_initial_vl_by_sex(pop, hiv_module, hivpos_subpop, hivneg_subpop, SexType.Male)
    check_initial_vl_by_sex(pop, hiv_module, hivpos_subpop, hivneg_subpop, SexType.Female)

    check_initial_vl_by_sex(pop, hiv_module, hivpos_subpop, hivneg_subpop, SexType.Male, age_diff=10)
    check_initial_vl_by_sex(pop, hiv_module, hivpos_subpop, hivneg_subpop, SexType.Female, age_diff=10)

    check_initial_vl_by_sex(pop, hiv_module, hivpos_subpop, hivneg_subpop, SexType.Male, age_diff=-10)
    check_initial_vl_by_sex(pop, hiv_module, hivpos_subpop, hivneg_subpop, SexType.Female, age_diff=-10)


def check_initial_vl_by_sex(pop: Population, hiv_module, hivpos_subpop, hivneg_subpop, sex, age_diff=0):
    pop.data[col.AGE] = 35 + age_diff
    hiv_module.initialise_HIV_progression(pop, hivpos_subpop)
    hiv_pos_by_sex = pop.get_sub_pop_intersection(hivpos_subpop,
                                                  pop.get_sub_pop([(col.SEX, op.eq, sex)]))
    assert np.allclose(pop.get_variable(col.VIRAL_LOAD, hivneg_subpop), 0)
    new_vls = pop.get_variable(col.VIRAL_LOAD, hiv_pos_by_sex)
    average_vl = np.average(new_vls)
    vl_sigma = np.std(new_vls)
    expected_average = 4.075 if sex == SexType.Male else 3.875
    expected_average += age_diff*0.005
    expected_sigma = 0.5
    assert (np.isclose(average_vl, expected_average, atol=0.1))
    assert (np.isclose(vl_sigma, expected_sigma, atol=0.1))
    assert (np.all(new_vls <= 6.5))


def test_naive_vl_progression():
    N = 1000
    pop = Population(size=N, start_date=date(1989, 1, 1))
    init_vl = 5
    pop.data[col.AGE] = 35
    pop.data[col.VIRAL_LOAD] = init_vl
    pop.data[col.HIV_STATUS] = [True, False] * 500
    # Reset viral load for testing (original values affected by intro of HIV)
    pop.data[col.VIRAL_LOAD] = 0.0
    pop.data[col.ART_NAIVE] = True
    hiv_module = pop.hiv_status
    hiv_module.vl_base_change = 1.5
    hivpos_subpop = pop.get_sub_pop(COND(col.HIV_STATUS, op.eq, True))
    hivneg_subpop = pop.get_sub_pop(COND(col.HIV_STATUS, op.eq, False))
    pop.set_present_variable(col.CD4, 1000.0, hivpos_subpop)
    # Check general formula and age variance
    check_vl_update(pop, init_vl, hiv_module, hivpos_subpop, hivneg_subpop, 0)

    check_vl_update(pop, init_vl, hiv_module, hivpos_subpop, hivneg_subpop, 10)

    check_vl_update(pop, init_vl, hiv_module, hivpos_subpop, hivneg_subpop, -10)

    # Check that we can't exceed maximum viral load
    pop.data[col.AGE] = 35
    pop.data[col.VIRAL_LOAD] = 6.5
    hiv_module.update_HIV_progression(pop, hivpos_subpop)
    new_vls = pop.get_variable(col.VIRAL_LOAD, hivpos_subpop)
    assert (all(new_vls <= 6.5))


def check_vl_update(pop, init_vl, hiv_module, hivpos_subpop, hivneg_subpop, age_diff):
    pop.data[col.AGE] = 35 + age_diff
    pop.data[col.VIRAL_LOAD] = init_vl
    hiv_module.update_HIV_progression(pop, hivpos_subpop)
    assert (all(pop.get_variable(col.VIRAL_LOAD, hivneg_subpop) == 5))
    new_vls = pop.get_variable(col.VIRAL_LOAD, hivpos_subpop)
    average_new_vl = np.average(new_vls)
    new_vl_sigma = np.std(new_vls)
    expected_average = init_vl + 0.02275*1.5 + age_diff*0.00075
    expected_sigma = 0.05
    # Tolerances are basically arbitrary
    assert (np.isclose(average_new_vl, expected_average, atol=0.01))
    assert (np.isclose(new_vl_sigma, expected_sigma, atol=0.2))


def test_initial_cd4():
    N = 10000
    pop = Population(size=N, start_date=date(1989, 1, 1))
    pop.data[col.HIV_STATUS] = [True, False] * 5000
    pop.data[col.CD4] = 0.0
    pop.data[col.VIRAL_LOAD] = 0.0
    hivpos_subpop = pop.get_sub_pop(COND(col.HIV_STATUS, op.eq, True))
    hivneg_subpop = pop.get_sub_pop(COND(col.HIV_STATUS, op.eq, False))
    hiv_module = pop.hiv_status

    check_init_cd4_by_sex_age(pop, hivpos_subpop, hivneg_subpop, hiv_module, SexType.Male, 0)
    check_init_cd4_by_sex_age(pop, hivpos_subpop, hivneg_subpop, hiv_module, SexType.Male, 10)
    check_init_cd4_by_sex_age(pop, hivpos_subpop, hivneg_subpop, hiv_module, SexType.Male, -10)
    check_init_cd4_by_sex_age(pop, hivpos_subpop, hivneg_subpop, hiv_module, SexType.Female, 0)
    check_init_cd4_by_sex_age(pop, hivpos_subpop, hivneg_subpop, hiv_module, SexType.Female, 10)
    check_init_cd4_by_sex_age(pop, hivpos_subpop, hivneg_subpop, hiv_module, SexType.Female, -10)


def check_init_cd4_by_sex_age(pop, hivpos_subpop, hivneg_subpop, hiv_module, sex, age_diff):
    pop.data[col.AGE] = 35 + age_diff
    pop.data[col.CD4] = 0.0
    pop.data[col.VIRAL_LOAD] = 0.0
    hiv_module.initialise_HIV_progression(pop, hivpos_subpop)
    neg_cd4_counts = pop.get_variable(col.CD4, hivneg_subpop)
    assert np.allclose(neg_cd4_counts, 0.0)
    hiv_pop_by_sex = pop.get_sub_pop_intersection(
        pop.get_sub_pop([(col.SEX, operator.eq, sex)]),
        hivpos_subpop
    )
    cd4_counts = pop.get_variable(col.CD4, hiv_pop_by_sex)
    sqrt_cd4_counts = np.sqrt(cd4_counts)
    average_sqrt_cd4 = np.average(sqrt_cd4_counts)
    sigma_sqrt_cd4 = np.std(sqrt_cd4_counts)
    expected_VL = 4.075 if sex == SexType.Male else 3.875
    expected_VL += age_diff*0.005
    expected_sigma_VL = 0.5
    expected_sqrt_cd4 = 27.5 - 1.5*expected_VL - age_diff*0.05
    expected_sigma_sqrt_cd4 = np.sqrt(4 + expected_sigma_VL**2)
    assert np.isclose(average_sqrt_cd4, expected_sqrt_cd4, rtol=0.01)
    assert np.isclose(sigma_sqrt_cd4, expected_sigma_sqrt_cd4, rtol=0.1)
    assert np.all(cd4_counts >= 324)
    assert np.all(cd4_counts <= 1500)


def test_naive_cd4_progression():
    N = 10000
    pop = Population(size=N, start_date=date(1989, 1, 1))
    pop.data[col.AGE] = 35
    pop.data[col.HIV_STATUS] = [True, False] * 5000
    # Reset viral load for testing (original values affected by intro of HIV)
    pop.data[col.ART_NAIVE] = True
    hiv_module = pop.hiv_status
    hiv_module.cd4_base_change = 1.5  # Fix to avoid sampling
    hivpos_subpop = pop.get_sub_pop(COND(col.HIV_STATUS, op.eq, True))

    pop.data[col.VIRAL_LOAD] = 5.25  # in the middle of a VL group
    check_cd4_progression(pop, hiv_module, hivpos_subpop, 0.85)
    pop.data[col.VIRAL_LOAD] = 5.75  # in the middle of a VL group
    check_cd4_progression(pop, hiv_module, hivpos_subpop, 1.3)
    pop.data[col.VIRAL_LOAD] = 4.75  # in the middle of a VL group
    check_cd4_progression(pop, hiv_module, hivpos_subpop, 0.4)


def check_cd4_progression(pop, hiv_module, hivpos_subpop, change_factor):
    pop.data[col.CD4] = 1000.0
    hiv_module.update_HIV_progression(pop, hivpos_subpop)
    cd4_counts = pop.get_variable(col.CD4, hivpos_subpop)
    assert np.all(cd4_counts <= 1500)
    assert np.all(cd4_counts > 324)
    sqrt_cd4 = np.sqrt(cd4_counts)
    average_sqrt_cd4 = np.average(sqrt_cd4)
    sigma_sqrt_cd4 = np.std(sqrt_cd4)
    expected_sqrt_cd4 = np.sqrt(1000) - change_factor * rng.normal(1.5, 1.2)
    expected_sigma = 1.2
    assert np.isclose(average_sqrt_cd4, expected_sqrt_cd4, rtol=0.1)
    assert np.isclose(sigma_sqrt_cd4, expected_sigma, rtol=0.1)


<<<<<<< HEAD
def test_no_infection_in_nonmonogamous_ltp():
    """
    Check that the non-monogamous ltp transmission does not occur if noone has HIV.
    """
    N = 1000
    pop = Population(size=N, start_date=date(1990, 1, 1))

    pop.set_present_variable(col.LONG_TERM_PARTNER, True)
    pop.set_present_variable(col.LTP_MONOGAMOUS, False)
    pop.set_present_variable(col.HIV_STATUS, False)
    pop.set_present_variable(col.IN_PRIMARY_INFECTION, False)
    HIVM = HIVStatusModule()
    HIVM.ltp_transmission(pop)

    assert len(pop.get_sub_pop([(col.LTP_STATUS, op.eq, True)])) == 0


def test_infection_in_nonmonogamous_ltp():
    """
    Check that for a specific group in the population the estimation is as expected
    """
    N = 400
    pop = Population(size=N, start_date=date(1990, 1, 1))

    # set people in long-term partnerships
    pop.set_present_variable(col.LONG_TERM_PARTNER, True)
    pop.set_present_variable(col.AGE, 18)
    pop.set_present_variable(col.AGE_GROUP, 0)

    # set first 100 people as female HIV-
    women_neg = list(range(100))
    pop.set_present_variable(col.SEX, SexType.Female, women_neg)
    pop.set_present_variable(col.HIV_STATUS, False, women_neg)
    pop.set_present_variable(col.LTP_STATUS, True, women_neg)
    pop.set_present_variable(col.NUM_PARTNERS, 0, women_neg)

    # set next 100 people as female HIV+
    hiv_pos_women = list(range(100, 200))
    pop.set_present_variable(col.SEX, SexType.Female, hiv_pos_women)
    pop.set_present_variable(col.HIV_STATUS, True, hiv_pos_women)
    pop.set_present_variable(col.LTP_STATUS, True, hiv_pos_women)
    pop.set_present_variable(col.NUM_PARTNERS, 1, hiv_pos_women)
    pop.set_present_variable(col.LTP_MONOGAMOUS, False, hiv_pos_women)
    pop.set_present_variable(col.IN_PRIMARY_INFECTION, True, list(range(100, 110)))  # 10% in primary

    # set 200 people as male
    men = list(range(200, 400))
    pop.set_present_variable(col.SEX, SexType.Male, men)
    pop.set_present_variable(col.HIV_STATUS, True, men)
    pop.set_present_variable(col.LTP_STATUS, False, men)

    HIVM = HIVStatusModule()
    HIVM.ltp_transmission(pop)

    assert np.isclose(HIVM.incidence_factor[SexType.Female], 3.5)
    assert np.isclose(HIVM.prop_monogamous[SexType.Female][0], 0.5)
    assert np.isclose(HIVM.incidence[SexType.Male], 0.1)

    # Expect: ~ 50% of men's LTPs to be non monogamous
    males = pop.get_sub_pop([(col.SEX, op.eq, SexType.Male),
                             (col.AGE_GROUP, op.eq, 0)])
    men_ltp_monogamous = pop.get_variable(col.LTP_MONOGAMOUS, males)
    assert 70 < sum(men_ltp_monogamous) < 130

    # Expect: ~ 10% of non monogamous LTPs of men to become infected
    men_ltp_status = pop.get_variable(col.LTP_STATUS, males)
    assert 5 < sum(men_ltp_status) < 15


def test_infection_in_monogamous_ltp():
    """
    Check the expected numbers are infected in monogamous ltp transmission.
    """
    N = 200
    pop = Population(size=N, start_date=date(1990, 1, 1))

    pop.set_present_variable(col.LONG_TERM_PARTNER, True)
    pop.set_present_variable(col.LTP_MONOGAMOUS, True)
    pop.set_present_variable(col.HIV_STATUS, True)
    pop.set_present_variable(col.NUM_PARTNERS, 0)
    pop.set_present_variable(col.AGE, 18)
    pop.set_present_variable(col.AGE_GROUP, 0)

    male_sample = list(range(100))
    pop.set_present_variable(col.STI, True, male_sample)
    pop.set_present_variable(col.SEX, SexType.Male, male_sample)
    pop.set_present_variable(col.VIRAL_LOAD_GROUP, 4, male_sample)
    # 99.7% of risk_ltp = 0.050- 3.15

    female_sample = list(range(100, 200))
    pop.set_present_variable(col.STI, False, female_sample)
    pop.set_present_variable(col.SEX, SexType.Female, female_sample)
    pop.set_present_variable(col.VIRAL_LOAD_GROUP, 3, female_sample)
    # 99.7% of risk_ltp = 0.015-0.105

    HIVM = HIVStatusModule()
    HIVM.ltp_transmission(pop)

    # Expect: ~85% of monogamous ltps to be infected
    males = pop.get_sub_pop([(col.SEX, op.eq, SexType.Male)])
    men_ltp_status = pop.get_variable(col.LTP_STATUS, males)
    assert 75 < sum(men_ltp_status) < 98

    # Expect: ~6% of monogamous ltps to be infected
    females = pop.get_sub_pop([(col.SEX, op.eq, SexType.Female)])
    women_ltp_status = pop.get_variable(col.LTP_STATUS, females)
    assert 1 < sum(women_ltp_status) < 15


def test_prob_infection_from_infected_ltp():
    """
    Check the expected infection risk is assigned to the subjects.
    """
    N = 200
    pop = Population(size=N, start_date=date(1990, 1, 1))

    pop.set_present_variable(col.LONG_TERM_PARTNER, True)
    pop.set_present_variable(col.LTP_STATUS, True)

    group1 = list(range(100))  # virally suppressed
    group2 = list(range(100, 200))  # not virally suppressed and in primary infection
    pop.set_present_variable(col.VIRAL_SUPPRESSION, True, group1)
    pop.set_present_variable(col.LTP_INFECTION_DATE, date(1989, 12, 1), group2)

    HIVM = HIVStatusModule()
    HIVM.prob_of_infection_from_infected_ltp(pop)

    risk_ltp_group1 = pop.get_variable(col.RISK_LTP_INFECTED, group1)
    vlg_group1 = pop.get_variable(col.VIRAL_LOAD_GROUP, group1)
    assert max(risk_ltp_group1) < 0.0011  # 99.7%
    assert np.mean(vlg_group1) == 0

    risk_ltp_group2 = pop.get_variable(col.RISK_LTP_INFECTED, group2)
    vlg_group2 = pop.get_variable(col.VIRAL_LOAD_GROUP, group2)
    ltp_in_primary_group2 = pop.get_variable(col.LTP_IN_PRIMARY, group2)

    assert max(risk_ltp_group2) < 0.385  # 99.7%
    assert np.mean(vlg_group2) == 5
    assert sum(ltp_in_primary_group2) == 100


def test_prob_of_new_ltp_already_infected():
    """
    Test that the possibility of a new long-term partner already infected is as expected
    """
    N = 200
    pop = Population(size=N, start_date=date(1990, 1, 1))

    pop.set_present_variable(col.AGE, 18)
    pop.set_present_variable(col.AGE_GROUP, 0)
    pop.set_present_variable(col.LTP_NEW, True)

    women = list(range(0, 100))
    pop.set_present_variable(col.SEX, SexType.Female, women)

    men = list(range(100, 200))
    pop.set_present_variable(col.SEX, SexType.Male, men)
    men_with_hiv = list(range(150, 200))
    pop.set_present_variable(col.HIV_STATUS, True, men_with_hiv)

    HIVM = HIVStatusModule()
    HIVM.prob_of_new_ltp_already_infected(pop)

    assert HIVM.prevalence[SexType.Female][0] == 0.5

    # Expect: ~80% of womens' LTPs to be infected
    women_ltp_status = pop.get_variable(col.LTP_STATUS,
                                        sub_pop=women)
    assert 65 < sum(women_ltp_status) < 95
=======
def test_who3_tb():
    N = 1000
    pop = Population(size=N, start_date=date(1989, 1, 1))
    pop.data[col.AGE] = 35
    pop.data[col.HIV_STATUS] = True

    pop.hiv_status.HIV_related_disease_risk(pop, timedelta(0, 3, 0))
    tb_infected = pop.get_sub_pop(COND(col.TB, op.eq, True))
    assert len(tb_infected) > 0  # FIXME: figure out correct TB probability
    tb_infected_dates = pop.get_variable(col.TB_INFECTION_DATE, tb_infected)
    assert all(tb_infected_dates == date(1989, 1, 1))
>>>>>>> b3893f2b
<|MERGE_RESOLUTION|>--- conflicted
+++ resolved
@@ -389,7 +389,19 @@
     assert np.isclose(sigma_sqrt_cd4, expected_sigma, rtol=0.1)
 
 
-<<<<<<< HEAD
+def test_who3_tb():
+    N = 1000
+    pop = Population(size=N, start_date=date(1989, 1, 1))
+    pop.data[col.AGE] = 35
+    pop.data[col.HIV_STATUS] = True
+
+    pop.hiv_status.HIV_related_disease_risk(pop, timedelta(0, 3, 0))
+    tb_infected = pop.get_sub_pop(COND(col.TB, op.eq, True))
+    assert len(tb_infected) > 0  # FIXME: figure out correct TB probability
+    tb_infected_dates = pop.get_variable(col.TB_INFECTION_DATE, tb_infected)
+    assert all(tb_infected_dates == date(1989, 1, 1))
+
+
 def test_no_infection_in_nonmonogamous_ltp():
     """
     Check that the non-monogamous ltp transmission does not occur if noone has HIV.
@@ -558,17 +570,4 @@
     # Expect: ~80% of womens' LTPs to be infected
     women_ltp_status = pop.get_variable(col.LTP_STATUS,
                                         sub_pop=women)
-    assert 65 < sum(women_ltp_status) < 95
-=======
-def test_who3_tb():
-    N = 1000
-    pop = Population(size=N, start_date=date(1989, 1, 1))
-    pop.data[col.AGE] = 35
-    pop.data[col.HIV_STATUS] = True
-
-    pop.hiv_status.HIV_related_disease_risk(pop, timedelta(0, 3, 0))
-    tb_infected = pop.get_sub_pop(COND(col.TB, op.eq, True))
-    assert len(tb_infected) > 0  # FIXME: figure out correct TB probability
-    tb_infected_dates = pop.get_variable(col.TB_INFECTION_DATE, tb_infected)
-    assert all(tb_infected_dates == date(1989, 1, 1))
->>>>>>> b3893f2b
+    assert 65 < sum(women_ltp_status) < 95