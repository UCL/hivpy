--- conflicted
+++ resolved
@@ -92,25 +92,15 @@
     spy.assert_not_called()
 
 
-<<<<<<< HEAD
 def test_hiv_initial_ages(pop_with_initial_hiv: Population):
-    """Check that HIV is not introduced to anyone <= 15 or > 65."""
+    """
+    Check that HIV is not introduced to anyone <= 15 or > 65.
+    """
     under_15s = pop_with_initial_hiv.get_sub_pop([(col.HIV_STATUS, operator.eq, True),
                                                   (col.AGE, operator.le, 15)])
     over_65s = pop_with_initial_hiv.get_sub_pop([(col.HIV_STATUS, operator.eq, True),
                                                  (col.AGE, operator.gt, 65)])
     HIV_pos = pop_with_initial_hiv.get_sub_pop([(col.HIV_STATUS, operator.eq, True)])
-    print(HIV_pos)
-=======
-def test_hiv_initial_ages(pop_with_initial_hiv):
-    """
-    Check that HIV is not introduced to anyone <= 15 or > 65.
-    """
-    under_15s = selector(pop_with_initial_hiv.data, HIV_status=(operator.eq, True),
-                         age=(operator.le, 15))
-    over_65s = selector(pop_with_initial_hiv.data, HIV_status=(operator.eq, True),
-                        age=(operator.gt, 65))
->>>>>>> cf48e650
     assert not any(under_15s)
     assert not any(over_65s)
 
