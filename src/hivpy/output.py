from __future__ import annotations

import math
import operator
<<<<<<< HEAD
import os
from datetime import date, timedelta
=======
>>>>>>> 3ef9f9f8

import numpy as np
import pandas as pd

import hivpy.column_names as col

<<<<<<< HEAD
from .common import SexType
=======
from .common import AND, COND, OR, SexType, date, timedelta
>>>>>>> 3ef9f9f8
from .population import Population


class SimulationOutput:

<<<<<<< HEAD
    def __init__(self, start_date=date(1989, 1, 1), stop_date=date(2025, 1, 1),
                 time_step=timedelta(days=90)):
=======
    def __init__(self, start_date=date(1989, 1, 1), stop_date=date(2025, 1, 1), time_step=timedelta(months=3)):
>>>>>>> 3ef9f9f8
        # current step
        self.step = 0
        # age boundaries
        self.age_min = 15
        self.age_max_active = 65
        self.age_max = 100
        self.age_step = 10

        # for HIV status outputs
        self.infected_ltp = 0
        self.infected_stp = 0
        self.infected_primary_infection = 0

        # for pregnancy outputs
        self.infected_newborns = 0
        # TODO
        self.anc_tests = 0
        self.labdel_tests = 0
        self.postdel_tests = 0

        self._init_df(start_date, stop_date, time_step)

    def _init_df(self, start_date, stop_date, time_step):
        # determine output columns
        output_columns = ["Date", "HIV prevalence (tot)", "HIV prevalence (male)",
                          "HIV prevalence (female)", "HIV prevalence (sex worker)",
                          "HIV prevalence (15-49)", "Circumcision (15-49)", "HIV infections (tot)",
                          "Infected by long term partner", "Infected by short term partner",
                          "Infected by primary infection", "CD4 count (under 200)",
                          "CD4 count (200-500)", "CD4 count (over 500)",
                          "Population (over 15)", "Long term partner (15-64)",
                          "Short term partners (15-64)", "Over 5 short term partners (15-64)",
                          "Partner sex balance (male)", "Partner sex balance (female)",
                          "Sex worker (ratio)", "Births (ratio)", "Infected newborns (ratio)",
                          "ANC tests (tot)", "Labour and delivery tests (tot)",
                          "Post-delivery tests (tot)", "Births to infected women (tot)",
                          "Births (tot)", "Deaths (tot)", "Deaths (over 15, male)",
                          "Deaths (over 15, female)", "Deaths (20-59, male)", "Deaths (20-59, female)",
                          "HIV deaths (tot)", "HIV deaths (over 15, male)",
                          "HIV deaths (over 15, female)", "HIV deaths (20-59, male)", "HIV deaths (20-59, female)",
                          "Non-HIV deaths (tot)", "Non-HIV deaths (over 15, male)",
                          "Non-HIV deaths (over 15, female)", "Non-HIV deaths (20-59, male)",
                          "Non-HIV deaths (20-59, female)"]

        for age_bound in range(self.age_min, self.age_max, self.age_step):
            if age_bound < self.age_max_active:
                # inserted after 'Partner sex balance (female)'
                key = f"Partner sex balance ({age_bound}-{age_bound+(self.age_step-1)}, female)"
                output_columns.insert(14+int(age_bound/10)*6, key)
                # inserted after 'Partner sex balance (male)'
                key = f"Partner sex balance ({age_bound}-{age_bound+(self.age_step-1)}, male)"
                output_columns.insert(14+int(age_bound/10)*5, key)
            # inserted after 'Population (over 15)' column
            key = f"Population ({age_bound}-{age_bound+(self.age_step-1)})"
            output_columns.insert(11+int(age_bound/10)*4, key)
            # inserted after 'HIV prevalence (15-49)' column
            key = f"HIV incidence ({age_bound}-{age_bound+(self.age_step-1)}, female)"
            output_columns.insert(3+int(age_bound/10)*3, key)
            key = f"HIV incidence ({age_bound}-{age_bound+(self.age_step-1)}, male)"
            output_columns.insert(4+int(age_bound/10)*2, key)
            key = f"HIV prevalence ({age_bound}-{age_bound+(self.age_step-1)})"
            output_columns.insert(5+int(age_bound/10), key)

        # determine number of output rows
        self.num_steps = int((stop_date - start_date) / time_step) + 1
        # store output information as a dataframe
        self.output_stats = pd.DataFrame(index=range(self.num_steps), columns=output_columns)

    def _update_date(self, date):
        self.latest_date = date
        self.output_stats.loc[self.step, "Date"] = self.latest_date

    def _ratio(self, subpop, pop):
        if type(pop) is int:
            if pop != 0:
                if type(subpop) is int:
                    return subpop/pop
                return len(subpop)/pop
        elif len(pop) != 0:
            if type(subpop) is int:
                return subpop/len(pop)
            return len(subpop)/len(pop)
        return 0

    def _log(self, val):
        if val > 0:
            # using base 10 as default
            return math.log(val, 10)
        return None

    def _update_HIV_prevalence(self, pop: Population):
        # Update total HIV cases and population
        over_15_idx = pop.get_sub_pop([(col.AGE, operator.ge, 15)])
        HIV_pos_idx = pop.get_sub_pop([(col.HIV_STATUS, operator.eq, True)])
        self.output_stats.loc[self.step, "HIV prevalence (tot)"] = self._ratio(HIV_pos_idx, over_15_idx)
        self.output_stats.loc[self.step, "HIV infections (tot)"] = len(HIV_pos_idx)
        self.output_stats.loc[self.step, "Population (over 15)"] = len(over_15_idx)

        # Update HIV prevalence by sex
        men_idx = pop.get_sub_pop([(col.SEX, operator.eq, SexType.Male)])
        self.output_stats.loc[self.step, "HIV prevalence (male)"] = (
            self._ratio(pop.get_sub_pop_intersection(men_idx, HIV_pos_idx),
                        pop.get_sub_pop_intersection(men_idx, over_15_idx)))
        women_idx = pop.get_sub_pop([(col.SEX, operator.eq, SexType.Female)])
        self.output_stats.loc[self.step, "HIV prevalence (female)"] = (
            self._ratio(pop.get_sub_pop_intersection(women_idx, HIV_pos_idx),
                        pop.get_sub_pop_intersection(women_idx, over_15_idx)))

        # Update HIV prevalence in female sex workers
        sex_workers_idx = pop.get_sub_pop([(col.SEX_WORKER, operator.eq, True)])
        self.output_stats.loc[self.step, "Sex worker (ratio)"] = self._ratio(sex_workers_idx, women_idx)
        self.output_stats.loc[self.step, "HIV prevalence (sex worker)"] = (
            self._ratio(pop.get_sub_pop_intersection(sex_workers_idx, HIV_pos_idx), sex_workers_idx))

        # Update HIV prevalence and population by age
        age_idx = pop.get_sub_pop([(col.AGE, operator.ge, 15),
                                   (col.AGE, operator.lt, 50)])
        self.output_stats.loc[self.step, "HIV prevalence (15-49)"] = (
            self._ratio(pop.get_sub_pop_intersection(age_idx, HIV_pos_idx), age_idx))

        for age_bound in range(self.age_min, self.age_max, self.age_step):
            age_idx = pop.get_sub_pop([(col.AGE, operator.ge, age_bound),
                                       (col.AGE, operator.lt, age_bound+self.age_step)])
            key = f"Population ({age_bound}-{age_bound+(self.age_step-1)})"
            self.output_stats.loc[self.step, key] = len(age_idx)
            key = f"HIV prevalence ({age_bound}-{age_bound+(self.age_step-1)})"
            self.output_stats.loc[self.step, key] = (
                self._ratio(pop.get_sub_pop_intersection(HIV_pos_idx, age_idx), age_idx))

    def _update_HIV_incidence(self, pop: Population):
        # Update HIV incidence by sex and age group
        primary_infection_idx = pop.get_sub_pop([(col.IN_PRIMARY_INFECTION, operator.eq, True)])
        HIV_neg_idx = pop.get_sub_pop([(col.HIV_STATUS, operator.eq, False)])
        men_idx = pop.get_sub_pop([(col.SEX, operator.eq, SexType.Male)])
        women_idx = pop.get_sub_pop([(col.SEX, operator.eq, SexType.Female)])

        for age_bound in range(self.age_min, self.age_max, self.age_step):
            age_idx = pop.get_sub_pop([(col.AGE, operator.ge, age_bound),
                                       (col.AGE, operator.lt, age_bound+self.age_step)])
            key = f"HIV incidence ({age_bound}-{age_bound+(self.age_step-1)}, male)"
            total = pop.get_sub_pop_intersection(men_idx, age_idx)
            self.output_stats.loc[self.step, key] = (
                self._ratio(pop.get_sub_pop_intersection(primary_infection_idx, total),
                            pop.get_sub_pop_intersection(HIV_neg_idx, total)))
            key = f"HIV incidence ({age_bound}-{age_bound+(self.age_step-1)}, female)"
            total = pop.get_sub_pop_intersection(women_idx, age_idx)
            self.output_stats.loc[self.step, key] = (
                self._ratio(pop.get_sub_pop_intersection(primary_infection_idx, total),
                            pop.get_sub_pop_intersection(HIV_neg_idx, total)))

    def _update_CD4_count(self, pop: Population):
        # Update number of people with given CD4 counts
        cd4_under_200_idx = pop.get_sub_pop([(col.CD4, operator.lt, 200),
                                             (col.HIV_STATUS, operator.eq, True)])
        cd4_200_to_500_idx = pop.get_sub_pop([(col.CD4, operator.ge, 200),
                                              (col.CD4, operator.le, 500)])
        cd4_over_500_idx = pop.get_sub_pop([(col.CD4, operator.gt, 500)])
        self.output_stats.loc[self.step, "CD4 count (under 200)"] = len(cd4_under_200_idx)
        self.output_stats.loc[self.step, "CD4 count (200-500)"] = len(cd4_200_to_500_idx)
        self.output_stats.loc[self.step, "CD4 count (over 500)"] = len(cd4_over_500_idx)

    def _update_infections(self, date, pop: Population):
        # Update infection ratios of long vs short term partners
        recently_infected_idx = pop.get_sub_pop([(col.DATE_HIV_INFECTION, operator.eq, date)])
        self.output_stats.loc[self.step, "Infected by long term partner"] = (
                self._ratio(self.infected_ltp, recently_infected_idx))
        self.output_stats.loc[self.step, "Infected by short term partner"] = (
                self._ratio(self.infected_stp, recently_infected_idx))
        self.output_stats.loc[self.step, "Infected by primary infection"] = (
                self._ratio(self.infected_primary_infection, recently_infected_idx))

        # Reset infection counters
        self.infected_ltp = 0
        self.infected_stp = 0
        self.infected_primary_infection = 0

    def _update_circumcision(self, pop: Population):
        # Update proportion of circumcised men
        men_idx = pop.get_sub_pop([(col.SEX, operator.eq, SexType.Male)])
        circumcised_idx = pop.get_sub_pop([(col.CIRCUMCISED, operator.eq, True),
                                           (col.AGE, operator.ge, 15),
                                           (col.AGE, operator.lt, 50)])
        self.output_stats.loc[self.step, "Circumcision (15-49)"] = self._ratio(circumcised_idx, men_idx)

    def _update_partners(self, pop: Population):
        # Update proportion of people with long term partners
        age_idx = pop.get_sub_pop([(col.AGE, operator.ge, 15),
                                   (col.AGE, operator.lt, 65)])
        ltp_idx = pop.get_sub_pop([(col.AGE, operator.ge, 15),
                                   (col.AGE, operator.lt, 65),
                                   (col.LONG_TERM_PARTNER, operator.eq, True)])
        self.output_stats.loc[self.step, "Long term partner (15-64)"] = self._ratio(ltp_idx, age_idx)
        # Update proportion of people with short term partners
        stp_idx = pop.get_sub_pop([(col.AGE, operator.ge, 15),
                                   (col.AGE, operator.lt, 65),
                                   (col.NUM_PARTNERS, operator.ge, 1)])
        self.output_stats.loc[self.step, "Short term partners (15-64)"] = self._ratio(stp_idx, age_idx)
        # Update proportion of people with 5+ short term partners
        stp_over_5_idx = pop.get_sub_pop([(col.AGE, operator.ge, 15),
                                          (col.AGE, operator.lt, 65),
                                          (col.NUM_PARTNERS, operator.ge, 5)])
        self.output_stats.loc[self.step, "Over 5 short term partners (15-64)"] = self._ratio(stp_over_5_idx, age_idx)

    def _update_partner_sex_balance(self, pop: Population):
        # Update short term partner sex balance statistics
        men_idx = pop.get_sub_pop([(col.SEX, operator.eq, SexType.Male)])
        women_idx = pop.get_sub_pop([(col.SEX, operator.eq, SexType.Female)])
        active_idx = pop.get_sub_pop([(col.NUM_PARTNERS, operator.gt, 0)])
        active_men = pop.get_sub_pop_intersection(active_idx, men_idx)
        active_women = pop.get_sub_pop_intersection(active_idx, women_idx)
        # Get flattened lists of partner age groups (values 0-4)
        women_stp_age_list = pop.get_variable(col.STP_AGE_GROUPS, active_women).values
        women_stp_age_list = (np.concatenate(women_stp_age_list).ravel() if len(women_stp_age_list) > 0
                              else women_stp_age_list).tolist()
        men_stp_age_list = pop.get_variable(col.STP_AGE_GROUPS, active_men).values
        men_stp_age_list = (np.concatenate(men_stp_age_list).ravel() if len(men_stp_age_list) > 0
                            else men_stp_age_list).tolist()

        # FIXME: should we log all ratios here or have this step happen in post?
        # NOTE: sum type converted from numpy.int64
        self.output_stats.loc[self.step, "Partner sex balance (male)"] = self._log(
            self._ratio(int(pop.get_variable(col.NUM_PARTNERS, active_men).sum()),
                        int(pop.get_variable(col.NUM_PARTNERS, active_women).sum())))
        self.output_stats.loc[self.step, "Partner sex balance (female)"] = self._log(
            self._ratio(int(pop.get_variable(col.NUM_PARTNERS, active_women).sum()),
                        int(pop.get_variable(col.NUM_PARTNERS, active_men).sum())))

        # Update short term partner sex balance statistics by age group
        for age_bound in range(self.age_min, self.age_max_active, self.age_step):
            age_group = int(age_bound/10)-1
            age_idx = pop.get_sub_pop([(col.AGE, operator.ge, age_bound),
                                       (col.AGE, operator.lt, age_bound+self.age_step)])
            men_of_age = pop.get_sub_pop_intersection(age_idx, active_men)
            women_of_age = pop.get_sub_pop_intersection(age_idx, active_women)

            key = f"Partner sex balance ({age_bound}-{age_bound+(self.age_step-1)}, male)"
            # Count occurrences of current age group
            women_stp_num = women_stp_age_list.count(age_group)
            self.output_stats.loc[self.step, key] = self._log(
                self._ratio(int(pop.get_variable(col.NUM_PARTNERS, men_of_age).sum()), women_stp_num))

            key = f"Partner sex balance ({age_bound}-{age_bound+(self.age_step-1)}, female)"
            # Count occurrences of current age group
            men_stp_num = men_stp_age_list.count(age_group)
            self.output_stats.loc[self.step, key] = self._log(
                self._ratio(int(pop.get_variable(col.NUM_PARTNERS, women_of_age).sum()), men_stp_num))

    def _update_births(self, pop: Population, time_step):
        # Update total births
        born_this_step = pop.get_sub_pop([(col.AGE, operator.ge, 0.25),
                                          (col.AGE, operator.lt, 0.25 + time_step.month / 12)])
        self.output_stats.loc[self.step, "Births (tot)"] = len(born_this_step)

        # Update proportion of women giving birth and infected children
        women_idx = pop.get_sub_pop([(col.SEX, operator.eq, SexType.Female)])
        giving_birth_this_step = pop.get_sub_pop([(col.PREGNANT, operator.eq, True),
                                                  (col.LAST_PREGNANCY_DATE, operator.le,
                                                   pop.date - timedelta(days=270))])
        self.output_stats.loc[self.step, "Births (ratio)"] = self._ratio(giving_birth_this_step, women_idx)
        self.output_stats.loc[self.step, "Births to infected women (tot)"] = len(
            pop.get_sub_pop_intersection(pop.get_sub_pop([(col.HIV_STATUS, operator.eq, True)]),
                                         giving_birth_this_step))
        self.output_stats.loc[self.step, "Infected newborns (ratio)"] = self._ratio(
            self.infected_newborns, born_this_step)
        self.output_stats.loc[self.step, "ANC tests (tot)"] = self.anc_tests
        self.output_stats.loc[self.step, "Labour and delivery tests (tot)"] = self.labdel_tests
        self.output_stats.loc[self.step, "Post-delivery tests (tot)"] = self.postdel_tests

        # Reset infection counter
        self.infected_newborns = 0
        self.anc_tests = 0
        self.labdel_tests = 0
        self.postdel_tests = 0

    def record_HIV_deaths(self, pop: Population, deaths: pd.Series):
        # Update total deaths
        self.output_stats.loc[self.step, "HIV deaths (tot)"] = sum(deaths)
        died_this_step = deaths[deaths].index   # indices of all the people for whom death is true

        # Update deaths by sex and age
        over_15_idx = pop.get_sub_pop([(col.AGE, operator.ge, 15)])
        aged_20_to_59_idx = pop.get_sub_pop([(col.AGE, operator.ge, 20),
                                             (col.AGE, operator.lt, 60)])
        men_idx = pop.get_sub_pop([(col.SEX, operator.eq, SexType.Male)])
        women_idx = pop.get_sub_pop([(col.SEX, operator.eq, SexType.Female)])

        self.output_stats.loc[self.step, "HIV deaths (over 15, male)"] = (
            len(pop.get_sub_pop_intersection(pop.get_sub_pop_intersection(men_idx, over_15_idx),
                                             died_this_step)))
        self.output_stats.loc[self.step, "HIV deaths (over 15, female)"] = (
            len(pop.get_sub_pop_intersection(pop.get_sub_pop_intersection(women_idx, over_15_idx),
                                             died_this_step)))
        self.output_stats.loc[self.step, "HIV deaths (20-59, male)"] = (
            len(pop.get_sub_pop_intersection(pop.get_sub_pop_intersection(men_idx, aged_20_to_59_idx),
                                             died_this_step)))
        self.output_stats.loc[self.step, "HIV deaths (20-59, female)"] = (
            len(pop.get_sub_pop_intersection(pop.get_sub_pop_intersection(women_idx, aged_20_to_59_idx),
                                             died_this_step)))

    def record_non_HIV_deaths(self, pop: Population, deaths: pd.Series):
        # Update total deaths
        self.output_stats.loc[self.step, "Non-HIV deaths (tot)"] = sum(deaths)
        died_this_step = deaths[deaths].index   # indices of all the people for whom death is true

        # Update deaths by sex and age
        over_15_idx = pop.get_sub_pop([(col.AGE, operator.ge, 15)])
        aged_20_to_59_idx = pop.get_sub_pop([(col.AGE, operator.ge, 20),
                                             (col.AGE, operator.lt, 60)])
        men_idx = pop.get_sub_pop([(col.SEX, operator.eq, SexType.Male)])
        women_idx = pop.get_sub_pop([(col.SEX, operator.eq, SexType.Female)])

        self.output_stats.loc[self.step, "Non-HIV deaths (over 15, male)"] = (
            len(pop.get_sub_pop_intersection(pop.get_sub_pop_intersection(men_idx, over_15_idx),
                                             died_this_step)))
        self.output_stats.loc[self.step, "Non-HIV deaths (over 15, female)"] = (
            len(pop.get_sub_pop_intersection(pop.get_sub_pop_intersection(women_idx, over_15_idx),
                                             died_this_step)))
        self.output_stats.loc[self.step, "Non-HIV deaths (20-59, male)"] = (
            len(pop.get_sub_pop_intersection(pop.get_sub_pop_intersection(men_idx, aged_20_to_59_idx),
                                             died_this_step)))
        self.output_stats.loc[self.step, "Non-HIV deaths (20-59, female)"] = (
            len(pop.get_sub_pop_intersection(pop.get_sub_pop_intersection(women_idx, aged_20_to_59_idx),
                                             died_this_step)))

        # Update death totals; could just do this at the end rather than every time step!
        for s in ["(tot)", "(over 15, male)", "(over 15, female)", "(20-59, male)", "(20-59, female)"]:
            self.output_stats.loc[self.step, ("Deaths " + s)] = self.output_stats.loc[self.step, ("HIV deaths " + s)] +\
                                                                self.output_stats.loc[self.step, ("Non-HIV deaths "+s)]

    def update_summary_stats(self, date, pop: Population, time_step):
        self._update_date(date)
        self._update_HIV_prevalence(pop)
        self._update_HIV_incidence(pop)
        self._update_CD4_count(pop)
        self._update_infections(date, pop)
        self._update_circumcision(pop)
        self._update_partners(pop)
        self._update_partner_sex_balance(pop)
        self._update_births(pop, time_step)
        self.step += 1

    def write_output(self, output_path):
        self.output_stats.to_csv(output_path, index_label="Time Step", mode='w')


# output dataframe initialised by simulation handler
simulation_output = SimulationOutput()<|MERGE_RESOLUTION|>--- conflicted
+++ resolved
@@ -2,33 +2,19 @@
 
 import math
 import operator
-<<<<<<< HEAD
-import os
-from datetime import date, timedelta
-=======
->>>>>>> 3ef9f9f8
 
 import numpy as np
 import pandas as pd
 
 import hivpy.column_names as col
 
-<<<<<<< HEAD
-from .common import SexType
-=======
 from .common import AND, COND, OR, SexType, date, timedelta
->>>>>>> 3ef9f9f8
 from .population import Population
 
 
 class SimulationOutput:
 
-<<<<<<< HEAD
-    def __init__(self, start_date=date(1989, 1, 1), stop_date=date(2025, 1, 1),
-                 time_step=timedelta(days=90)):
-=======
     def __init__(self, start_date=date(1989, 1, 1), stop_date=date(2025, 1, 1), time_step=timedelta(months=3)):
->>>>>>> 3ef9f9f8
         # current step
         self.step = 0
         # age boundaries
