from __future__ import annotations

import datetime
import importlib.resources
import operator
from enum import IntEnum
from typing import TYPE_CHECKING

import numpy as np

import hivpy.column_names as col

from .common import SexType, diff_years, rng
from .sex_behaviour_data import SexualBehaviourData

if TYPE_CHECKING:
    from .population import Population


class MaleSexBehaviour(IntEnum):
    ZERO = 0
    LOW = 1
    MEDIUM = 2
    HIGH = 3


class FemaleSexBehaviour(IntEnum):
    ZERO = 0
    ANY = 1


SexBehaviours = {SexType.Male: MaleSexBehaviour, SexType.Female: FemaleSexBehaviour}


date1995 = datetime.date(1995, 1, 1)
date2000 = datetime.date(2000, 1, 1)
date2010 = datetime.date(2010, 1, 1)
date2021 = datetime.date(2021, 1, 1)


class SexualBehaviourModule:

    def __init__(self, **kwargs):
        # init sexual behaviour data
        with importlib.resources.path("hivpy.data", "sex_behaviour.yaml") as data_path:
            self.sb_data = SexualBehaviourData(data_path)

        # Randomly initialise sexual behaviour group transitions
        self.sex_behaviour_trans = {
            SexType.Male: np.array(
                rng.choice(self.sb_data.sex_behaviour_transition_options["Male"])),
            SexType.Female: np.array(
                rng.choice(self.sb_data.sex_behaviour_transition_options["Female"]))
        }
        self.init_sex_behaviour_probs = self.sb_data.init_sex_behaviour_probs
        self.age_based_risk = self.sb_data.age_based_risk
        self.risk_categories = len(self.age_based_risk)-1
        self.risk_min_age = 15  # This should come out of config somewhere
        self.risk_age_grouping = 5  # ditto
        self.risk_max_age = 65
        self.sex_mix_age_grouping = 10
        self.sex_mix_age_groups = np.arange(self.risk_min_age,
                                            self.risk_max_age,
                                            self.sex_mix_age_grouping)
        self.num_sex_mix_groups = len(self.sex_mix_age_groups)
        self.age_limits = [self.risk_min_age + n*self.risk_age_grouping
                           for n in range((self.risk_max_age - self.risk_min_age)
                                          // self.risk_age_grouping)]
        self.sex_mixing_matrix = {
            SexType.Male: rng.choice(self.sb_data.sex_mixing_matrix_male_options),
            SexType.Female: rng.choice(self.sb_data.sex_mixing_matrix_female_options)
        }
        # FIXME we don't have the over25 distribution here!
        self.short_term_partners = {SexType.Male: self.sb_data.male_stp_dists,
                                    SexType.Female: self.sb_data.female_stp_u25_dists}
        self.ltp_risk_factor = self.sb_data.rred_long_term_partnered.sample()
        self.rred_diagnosis = self.sb_data.rred_diagnosis.sample()
        self.rred_diagnosis_period = datetime.timedelta(days=365)*self.sb_data.rred_diagnosis_period
        self.yearly_risk_change = {"1990s": self.sb_data.yearly_risk_change["1990s"].sample(),
                                   "2010s": self.sb_data.yearly_risk_change["2010s"].sample()}

        # rred_art_adherence is only incorporated into the model in a fraction of the runs
        # usage of rred_art_adherence is randomly selected to be on or off for this simulation here
        self.use_rred_art_adherence = (
            rng.random() < self.sb_data.rred_art_adherence_probability)
        self.rred_art_adherence = self.sb_data.rred_art_adherence
        self.adherence_threshold = self.sb_data.adherence_threshold
        self.new_partner_factor = self.sb_data.new_partner_dist.sample()
        self.balance_thresholds = [0.1, 0.03, 0.005, 0.004, 0.003, 0.002, 0.001]
        self.balance_factors = [0.1, 0.7, 0.7, 0.75, 0.8, 0.9, 0.97]
        self.p_rred_p = self.sb_data.p_rred_p_dist.sample()

        # long term partnerships
        self.new_ltp_rate = 0.1 * np.exp(rng.normal() * 0.25)  # three month ep-rate
        self.annual_ltp_rate_change = rng.choice([0.8, 0.9, 0.95, 1.0])
        self.ltp_rate_change = 1.0
        self.ltp_end_rate_by_longevity = np.array([0, 0.25, 0.05, 0.02])
        self.ltp_balance_factor = {SexType.Male: 1, SexType.Female: 1}
        self.new_ltp_age_bins = [35, 45, 55]

    def age_index(self, age):
        return np.minimum((age.astype(int)-self.risk_min_age) //
                          self.risk_age_grouping, self.risk_categories)

    def update_sex_behaviour(self, population: Population):
        self.num_short_term_partners(population)
        self.assign_stp_ages(population)
        self.update_sex_groups(population)
        self.update_rred(population)
        self.update_long_term_partners(population)

    # Haven't been able to locate the probabilities for this yet
    # Doing them uniform for now
    def init_sex_behaviour_groups(self, population: Population):
        population.init_variable(col.SEX_BEHAVIOUR, None)
        # population[col.SEX_BEHAVIOUR] = None  # to avoid type problems
        population.set_variable_by_group(col.SEX_BEHAVIOUR,
                                         [col.SEX],
                                         lambda sex, n:
                                         self.init_sex_behaviour_probs[sex].sample(size=n))
        # for sex in SexType:
        #    index = selector(population, sex=(operator.eq, sex))
        #    n_sex = sum(index)
        #    population.loc[index, col.SEX_BEHAVIOUR] = self.init_sex_behaviour_probs[sex].sample(
        #        size=n_sex)

    # Here we need to figure out how to vectorise this which is currently blocked
    # by the sex if statement
    def prob_transition(self, sex, rred, i, j):
        """
        Calculates the probability of transitioning from sexual behaviour
        group i to group j, based on sex and age.
        """
        transition_matrix = self.sex_behaviour_trans[sex]

        denominator = transition_matrix[i][0] + rred*sum(transition_matrix[i][1:])

        if (j == 0):
            Probability = transition_matrix[i][0] / denominator
        else:
            Probability = rred*transition_matrix[i][j] / denominator

        return Probability

    def get_partners_for_group(self, sex, group, size):
        """
        Calculates the number of short term partners for people in a given intersection of
        sex and sexual behaviour group. Args are: [sex, sexual behaviour group, size of group].
        """
        group = int(group)
        stp = self.short_term_partners[sex][group].sample(size)
        return stp

<<<<<<< HEAD
    def num_short_term_partners(self, population: Population):
        """Calculate the number of short term partners for the whole population"""
        active_pop = population.get_sub_pop([(col.AGE, operator.ge, 15),
                                             (col.AGE, operator.le, 65)])
        population.set_variable_by_group(col.NUM_PARTNERS,
                                         [col.SEX, col.SEX_BEHAVIOUR],
                                         self.get_partners_for_group,
                                         sub_pop=active_pop)
=======
    def num_short_term_partners(self, population):
        """
        Calculate the number of short term partners for the whole population.
        """
        # can we avoid doing population.loc[active_pop] twice? Does it waste time?
        active_pop = population.data.index[(15 <= population.data.age) & (population.data.age < 65)]
        num_partners = population.transform_group(
            [col.SEX, col.SEX_BEHAVIOUR], self.get_partners_for_group, sub_pop=active_pop)
        population.data.loc[active_pop, col.NUM_PARTNERS] = num_partners.astype(int)
>>>>>>> cf48e650

    def _assign_new_sex_group(self, sex, group, rred, size):
        group = int(group)
        rands = rng.uniform(0.0, 1.0, size)
        dim = self.sex_behaviour_trans[sex].shape[0]
        Pmin = np.zeros(size)
        Pmax = np.zeros(size)
        new_groups = np.zeros(size)
        for new_group in range(dim):
            Pmin = Pmax.copy()
            Pmax += self.prob_transition(sex, rred, group, new_group)
            new_groups[(rands >= Pmin) & (rands < Pmax)] = new_group
        return new_groups

<<<<<<< HEAD
    def update_sex_groups(self, population: Population):
        """Determine changes to sexual behaviour groups.
           Loops over sex, and behaviour groups within each sex.
           Within each group it then loops over groups again to check all transition pairs (i,j)."""
        active_pop = population.get_sub_pop([(col.AGE, operator.gt, 15),
                                             (col.AGE, operator.le, 65)])
        population.set_variable_by_group(col.SEX_BEHAVIOUR,
                                         [col.SEX, col.SEX_BEHAVIOUR, col.RRED],
                                         self._assign_new_sex_group,
                                         sub_pop=active_pop)
=======
    def update_sex_groups(self, population):
        """
        Determine changes to sexual behaviour groups.
        Loops over sex, and behaviour groups within each sex.
        Within each group it then loops over groups again to check all transition pairs (i,j).
        """
        active_pop = population.data.index[(15 <= population.data.age) & (population.data.age < 65)]
        new_groups = population.transform_group(
            [col.SEX, col.SEX_BEHAVIOUR, col.RRED], self._assign_new_sex_group, sub_pop=active_pop)
        population.data.loc[active_pop, col.SEX_BEHAVIOUR] = new_groups
>>>>>>> cf48e650

    # risk reduction factors
    def init_risk_factors(self, pop: Population):
        self.init_rred_personal(pop)
        pop.init_variable(col.RRED_AGE, 1)  # Placeholder to be changed each time step
        self.update_rred_age(pop)
        pop.set_present_variable(col.RRED,
                                 pop.apply_vector_func([col.RRED_PERSONAL, col.RRED_AGE],
                                                       self.calc_rred_base))
        self.init_rred_adc(pop)
        self.init_rred_diagnosis(pop)
        self.init_rred_population()
        self.init_rred_art_adherence(pop)
        self.init_rred_balance(pop)

    def calc_rred_base(self, rred_personal, rred_age):
        return (self.new_partner_factor *
                rred_personal *
                rred_age)

    def update_rred(self, population: Population):
        self.update_rred_adc(population)
        self.update_rred_balance(population)
        self.update_rred_diagnosis(population)
        self.update_rred_population(population.date)
        self.update_rred_age(population)
        self.update_rred_long_term_partnered(population)
        if (self.use_rred_art_adherence):
            self.update_rred_art_adherence(population)

        def comined_rred(age, adc, balance, diagnosis, personal, ltp, art):
            return (self.new_partner_factor * age * adc * balance *
                    diagnosis * personal * self.rred_population * ltp * art)
        population.set_present_variable(col.RRED,
                                        population.apply_vector_func([col.RRED_AGE,
                                                                      col.RRED_ADC,
                                                                      col.RRED_BALANCE,
                                                                      col.RRED_DIAGNOSIS,
                                                                      col.RRED_PERSONAL,
                                                                      col.RRED_LTP,
                                                                      col.RRED_ART_ADHERENCE],
                                                                     comined_rred))

    def init_rred_art_adherence(self, pop: Population):
        pop.init_variable(col.RRED_ART_ADHERENCE, 1.0)

    def update_rred_art_adherence(self, pop: Population):
        # need to make this column check more intuitive
        if (col.ART_ADHERENCE in pop.data.columns):
            low_adherence_pop = pop.get_sub_pop(
                [(col.ART_ADHERENCE, operator.lt, self.adherence_threshold)])
            pop.set_present_variable(col.RRED_ART_ADHERENCE,
                                     self.rred_art_adherence, low_adherence_pop)

    def update_rred_age(self, pop: Population):
        over_15s = pop.get_sub_pop([(col.AGE, operator.gt, 15)])
        age = pop.get_variable(col.AGE, over_15s)
        sex = pop.get_variable(col.SEX, over_15s)
        age_index = self.age_index(age)
        pop.set_present_variable(col.RRED_AGE, self.age_based_risk[age_index, sex], over_15s)

    def update_rred_long_term_partnered(self, pop: Population):
        pop.set_present_variable(col.RRED_LTP, 1)  # Unpartnered people
        partnered_pop = pop.get_sub_pop([(col.LONG_TERM_PARTNER, operator.eq, True)])
        pop.set_present_variable(col.RRED_LTP, self.ltp_risk_factor, partnered_pop)

    def init_rred_personal(self, population: Population):
        population.init_variable(col.RRED_PERSONAL, 1)  # personal rred doesn't update(?)
        r = rng.uniform(size=population.size)
        mask = r < self.p_rred_p
        population.set_present_variable(col.RRED_PERSONAL, 1e-5, mask)

    def init_rred_adc(self, population: Population):
        population.init_variable(col.RRED_ADC, 1.0)
        self.update_rred_adc(population)

<<<<<<< HEAD
    def update_rred_adc(self, population: Population):
        """Updates risk reduction for AIDS defining condition"""
=======
    def update_rred_adc(self, population):
        """
        Updates risk reduction for AIDS defining condition.
        """
>>>>>>> cf48e650
        # We don't need the rred_adc==1 condition (since they are all set to rred_adc = 1 to start)
        # It prevents needless assignments but requires checking more conditions
        # Not sure which is more efficient or if it matters.
        indices = population.get_sub_pop([(col.ADC, operator.eq, True),
                                          (col.HIV_STATUS, operator.eq, True)])
        population.set_present_variable(col.RRED_ADC, 0.2, indices)

    def init_rred_population(self):
<<<<<<< HEAD
        """Initialise general population risk reduction w.r.t. condomless sex with new partners"""
        self.rred_population = 1.0
=======
        """
        Initialise general population risk reduction w.r.t. condomless sex with new partners.
        """
        self.rred_population = 1
>>>>>>> cf48e650

    def update_rred_population(self, date):
        yearly_change_90s = self.yearly_risk_change["1990s"]
        yearly_change_10s = self.yearly_risk_change["2010s"]
        if (date1995 < date <= date2000):
            dt = diff_years(date1995, date)
            self.rred_population = yearly_change_90s**dt
        elif (date2000 < date < date2010):
            self.rred_population = yearly_change_90s**5
        elif (date2010 < date < date2021):
            dt = diff_years(date2010, date)
            self.rred_population = yearly_change_90s**5 * yearly_change_10s**dt
        elif (date2021 < date):
            self.rred_population = yearly_change_90s**5 * yearly_change_10s**11

<<<<<<< HEAD
    def init_rred_diagnosis(self, population: Population):
        population.init_variable(col.RRED_DIAGNOSIS, 1)  # do we want previous timesteps?

    def update_rred_diagnosis(self, population: Population):
        new_HIV_pop = population.get_sub_pop(
            [(col.HIV_STATUS, operator.eq, True),
             (col.HIV_DIAGNOSIS_DATE, operator.ge, population.date-self.rred_diagnosis_period)])
        population.set_present_variable(col.RRED_DIAGNOSIS, self.rred_diagnosis, new_HIV_pop)
        # TODO: Could make this update more efficient by only
        # getting the people whose value need to change
        # i.e. just crossed the threshold this time step
        old_HIV_pop = population.get_sub_pop(
            [(col.HIV_STATUS, operator.eq, True),
             (col.HIV_DIAGNOSIS_DATE, operator.lt, population.date-self.rred_diagnosis_period)])
        population.set_present_variable(
            col.RRED_DIAGNOSIS, np.sqrt(self.rred_diagnosis), old_HIV_pop)

    def init_rred_balance(self, population: Population):
        """Initialise risk reduction factor for balancing sex ratios"""
        population.init_variable(col.RRED_BALANCE, 1.0)

    def update_rred_balance(self, population: Population):
        """Update balance of new partners for consistency between sexes.
           Integral discrepancies have been replaced with fractional discrepancy."""
=======
    def init_rred_diagnosis(self, population):
        population[col.RRED_DIAGNOSIS] = 1

    def update_rred_diagnosis(self, population, date):
        HIV_idx_new = selector(population, HIV_status=(operator.eq, True),
                               HIV_Diagnosis_Date=(operator.ge, date-self.rred_diagnosis_period))
        population.loc[HIV_idx_new, col.RRED_DIAGNOSIS] = self.rred_diagnosis
        HIV_idx_old = selector(population, HIV_status=(operator.eq, True),
                               HIV_Diagnosis_Date=(operator.lt, date-self.rred_diagnosis_period))
        population.loc[HIV_idx_old, col.RRED_DIAGNOSIS] = np.sqrt(self.rred_diagnosis)

    def init_rred_balance(self, population):
        """
        Initialise risk reduction factor for balancing sex ratios.
        """
        population[col.RRED_BALANCE] = 1.0

    def update_rred_balance(self, population):
        """
        Update balance of new partners for consistency between sexes.
        Integral discrepancies have been replaced with fractional discrepancy.
        """
>>>>>>> cf48e650
        # We first need the difference of new partners between men and women
        men = population.get_sub_pop([(col.SEX, operator.eq, SexType.Male)])
        women = population.get_sub_pop([(col.SEX, operator.eq, SexType.Female)])
        mens_partners = sum(population.get_variable(col.NUM_PARTNERS, men))
        womens_partners = sum(population.get_variable(col.NUM_PARTNERS, women))
        partner_discrepancy = abs(mens_partners - womens_partners) / population.size

        rred_balance = 1
        for (t, b) in zip(self.balance_thresholds, self.balance_factors):
            if partner_discrepancy >= t:
                rred_balance = b
                break

        if (mens_partners > womens_partners):
            population.set_present_variable(col.RRED_BALANCE, rred_balance, men)
            population.set_present_variable(col.RRED_BALANCE, 1/rred_balance, women)
        else:
            population.set_present_variable(col.RRED_BALANCE, rred_balance, women)
            population.set_present_variable(col.RRED_BALANCE, 1/rred_balance, men)

    def gen_stp_ages(self, sex, age_group, num_partners, size):
        # TODO: Check if this needs additional balancing factors for age
        stp_age_probs = self.sex_mixing_matrix[sex][age_group]
        stp_age_groups = rng.choice(self.num_sex_mix_groups, [size, num_partners], p=stp_age_probs)
        return list(stp_age_groups)  # dataframe won't accept a 2D numpy array

<<<<<<< HEAD
    def assign_stp_ages(self, population: Population):
        """Calculate the ages of a persons short term partners
        from the mixing matrices."""
        population.set_present_variable(col.SEX_MIX_AGE_GROUP,
                                        (np.digitize(population.get_variable(col.AGE),
                                                     self.sex_mix_age_groups) - 1))
        active_pop = population.get_sub_pop([(col.NUM_PARTNERS, operator.gt, 0)])
        population.set_variable_by_group(col.STP_AGE_GROUPS,
                                         [col.SEX, col.SEX_MIX_AGE_GROUP, col.NUM_PARTNERS],
                                         self.gen_stp_ages,
                                         sub_pop=active_pop)
=======
    def assign_stp_ages(self, population):
        """
        Calculate the ages of a persons short term partners
        from the mixing matrices.
        """
        population.data[col.SEX_MIX_AGE_GROUP] = np.digitize(
            population.data[col.AGE], self.sex_mix_age_groups) - 1
        # only select people with STPs
        active_pop = population.data.index[population.data[col.NUM_PARTNERS] > 0]
        STP_groups = population.transform_group([col.SEX, col.SEX_MIX_AGE_GROUP, col.NUM_PARTNERS],
                                                self.gen_stp_ages,
                                                sub_pop=active_pop)
        population.data.loc[active_pop, col.STP_AGE_GROUPS] = STP_groups
>>>>>>> cf48e650

    def update_ltp_rate_change(self, date):
        if date1995 < date < date2000:
            dt = diff_years(date1995, date)
            self.ltp_rate_change = self.annual_ltp_rate_change**(dt)
        elif date >= date2000:
            self.ltp_rate_change = self.annual_ltp_rate_change**5
            # don't really need to keep doing this update after 2000

    def balance_ltp_factor(self, population: Population):
        num_ltp_women = sum(population.get_variable(col.LONG_TERM_PARTNER,
                            population.get_sub_pop([(col.SEX, operator.eq, SexType.Female)])))
        num_ltp_men = sum(population.get_variable(col.LONG_TERM_PARTNER,
                          population.get_sub_pop([(col.SEX, operator.eq, SexType.Male)])))
        if num_ltp_women > 0:
            ratio_ltp = num_ltp_men / num_ltp_women
            if ratio_ltp < 0.8:
                return (4, 1)
            elif ratio_ltp < 0.9:
                return (2, 1)
            elif ratio_ltp < 1.1:
                return (1, 1)
            elif ratio_ltp < 1.2:
                return (1, 2)
            else:
                return (1, 4)
        else:
            return (1, 1)

    def start_new_ltp(self, sex, age_group, size):
        # TODO add alterations for new diagnosis
        ltp_rands = rng.random(size=size)
        rate_modifier = 1
        if age_group == 1:
            rate_modifier = 0.5
        elif age_group == 2:
            rate_modifier = 1/3
        elif age_group == 3:
            rate_modifier = 0.2
        new_relationship = ltp_rands < (self.new_ltp_rate
                                        * rate_modifier
                                        * self.ltp_balance_factor[sex])
        return new_relationship

    def new_ltp_longevity(self, age_group, size):
        longevity = np.zeros(size)  # each new relationship needs a longevity
        longevity_rands = rng.random(size)
        thresholds = [0, 0]
        if age_group < 2:
            thresholds = [0.3, 0.6]
        elif age_group == 2:
            thresholds = [0.3, 0.8]
        else:
            thresholds = [0.3, 1.0]

        longevity[longevity_rands < thresholds[0]] = 1
        longevity[(thresholds[0] <= longevity_rands) & (longevity_rands < thresholds[1])] = 2
        longevity[thresholds[1] <= longevity_rands] = 3

        return longevity

    def continue_ltp(self, longevity, size):
        """
        Function to decide which long term partners cease condomless sex based on
        relationship longevity, age, and sex.
        """
        # TODO: Add balancing factors for age and sex demographics.
        end_probability = self.ltp_end_rate_by_longevity[int(longevity)] / self.ltp_rate_change
        r = rng.random(size=size)
        return (r > end_probability)

    def update_long_term_partners(self, population: Population):
        start_partnerless = population.get_sub_pop([
            (col.LONG_TERM_PARTNER, operator.eq, False),
            (col.AGE, operator.ge, 15),
            (col.AGE, operator.lt, 65)
        ])
        start_partnered = population.get_sub_pop([
            (col.LONG_TERM_PARTNER, operator.eq, True),
            (col.AGE, operator.ge, 15),
            (col.AGE, operator.lt, 65)
        ])

        (self.ltp_balance_factor[SexType.Male],
         self.ltp_balance_factor[SexType.Female]) = self.balance_ltp_factor(population)

        # new relationships
        ltp_age_groups = np.digitize(population.get_variable(col.AGE), self.new_ltp_age_bins)
        population.set_present_variable(col.LTP_AGE_GROUP, ltp_age_groups)
        population.set_variable_by_group(
            col.LONG_TERM_PARTNER,
            [col.SEX, col.LTP_AGE_GROUP],
            self.start_new_ltp,
            sub_pop=start_partnerless
        )

        # calculate longevity for new relationships this time step
        # (but not for existing relationships)
        new_ltp_subpop = population.get_sub_pop_intersection(
            start_partnerless,
            population.get_sub_pop([(col.LONG_TERM_PARTNER, operator.eq, True)])
        )

        population.set_variable_by_group(
            col.LTP_LONGEVITY,
            [col.LTP_AGE_GROUP],
            self.new_ltp_longevity,
            sub_pop=new_ltp_subpop
        )

        # ending relationships
        # (doesn't apply to relationships formed just now)
        population.set_variable_by_group(
            col.LONG_TERM_PARTNER,
            [col.LTP_LONGEVITY],
            self.continue_ltp,
            sub_pop=start_partnered
        )<|MERGE_RESOLUTION|>--- conflicted
+++ resolved
@@ -151,26 +151,16 @@
         stp = self.short_term_partners[sex][group].sample(size)
         return stp
 
-<<<<<<< HEAD
     def num_short_term_partners(self, population: Population):
-        """Calculate the number of short term partners for the whole population"""
+        """
+        Calculate the number of short term partners for the whole population
+        """
         active_pop = population.get_sub_pop([(col.AGE, operator.ge, 15),
                                              (col.AGE, operator.le, 65)])
         population.set_variable_by_group(col.NUM_PARTNERS,
                                          [col.SEX, col.SEX_BEHAVIOUR],
                                          self.get_partners_for_group,
                                          sub_pop=active_pop)
-=======
-    def num_short_term_partners(self, population):
-        """
-        Calculate the number of short term partners for the whole population.
-        """
-        # can we avoid doing population.loc[active_pop] twice? Does it waste time?
-        active_pop = population.data.index[(15 <= population.data.age) & (population.data.age < 65)]
-        num_partners = population.transform_group(
-            [col.SEX, col.SEX_BEHAVIOUR], self.get_partners_for_group, sub_pop=active_pop)
-        population.data.loc[active_pop, col.NUM_PARTNERS] = num_partners.astype(int)
->>>>>>> cf48e650
 
     def _assign_new_sex_group(self, sex, group, rred, size):
         group = int(group)
@@ -185,29 +175,18 @@
             new_groups[(rands >= Pmin) & (rands < Pmax)] = new_group
         return new_groups
 
-<<<<<<< HEAD
     def update_sex_groups(self, population: Population):
-        """Determine changes to sexual behaviour groups.
+        """
+        Determine changes to sexual behaviour groups.
            Loops over sex, and behaviour groups within each sex.
-           Within each group it then loops over groups again to check all transition pairs (i,j)."""
+           Within each group it then loops over groups again to check all transition pairs (i,j).
+        """
         active_pop = population.get_sub_pop([(col.AGE, operator.gt, 15),
                                              (col.AGE, operator.le, 65)])
         population.set_variable_by_group(col.SEX_BEHAVIOUR,
                                          [col.SEX, col.SEX_BEHAVIOUR, col.RRED],
                                          self._assign_new_sex_group,
                                          sub_pop=active_pop)
-=======
-    def update_sex_groups(self, population):
-        """
-        Determine changes to sexual behaviour groups.
-        Loops over sex, and behaviour groups within each sex.
-        Within each group it then loops over groups again to check all transition pairs (i,j).
-        """
-        active_pop = population.data.index[(15 <= population.data.age) & (population.data.age < 65)]
-        new_groups = population.transform_group(
-            [col.SEX, col.SEX_BEHAVIOUR, col.RRED], self._assign_new_sex_group, sub_pop=active_pop)
-        population.data.loc[active_pop, col.SEX_BEHAVIOUR] = new_groups
->>>>>>> cf48e650
 
     # risk reduction factors
     def init_risk_factors(self, pop: Population):
@@ -284,15 +263,10 @@
         population.init_variable(col.RRED_ADC, 1.0)
         self.update_rred_adc(population)
 
-<<<<<<< HEAD
     def update_rred_adc(self, population: Population):
-        """Updates risk reduction for AIDS defining condition"""
-=======
-    def update_rred_adc(self, population):
-        """
-        Updates risk reduction for AIDS defining condition.
-        """
->>>>>>> cf48e650
+        """
+        Updates risk reduction for AIDS defining condition
+        """
         # We don't need the rred_adc==1 condition (since they are all set to rred_adc = 1 to start)
         # It prevents needless assignments but requires checking more conditions
         # Not sure which is more efficient or if it matters.
@@ -301,15 +275,10 @@
         population.set_present_variable(col.RRED_ADC, 0.2, indices)
 
     def init_rred_population(self):
-<<<<<<< HEAD
-        """Initialise general population risk reduction w.r.t. condomless sex with new partners"""
+        """
+        Initialise general population risk reduction w.r.t. condomless sex with new partners
+        """
         self.rred_population = 1.0
-=======
-        """
-        Initialise general population risk reduction w.r.t. condomless sex with new partners.
-        """
-        self.rred_population = 1
->>>>>>> cf48e650
 
     def update_rred_population(self, date):
         yearly_change_90s = self.yearly_risk_change["1990s"]
@@ -325,7 +294,6 @@
         elif (date2021 < date):
             self.rred_population = yearly_change_90s**5 * yearly_change_10s**11
 
-<<<<<<< HEAD
     def init_rred_diagnosis(self, population: Population):
         population.init_variable(col.RRED_DIAGNOSIS, 1)  # do we want previous timesteps?
 
@@ -344,36 +312,16 @@
             col.RRED_DIAGNOSIS, np.sqrt(self.rred_diagnosis), old_HIV_pop)
 
     def init_rred_balance(self, population: Population):
-        """Initialise risk reduction factor for balancing sex ratios"""
+        """
+        Initialise risk reduction factor for balancing sex ratios
+        """
         population.init_variable(col.RRED_BALANCE, 1.0)
 
     def update_rred_balance(self, population: Population):
-        """Update balance of new partners for consistency between sexes.
-           Integral discrepancies have been replaced with fractional discrepancy."""
-=======
-    def init_rred_diagnosis(self, population):
-        population[col.RRED_DIAGNOSIS] = 1
-
-    def update_rred_diagnosis(self, population, date):
-        HIV_idx_new = selector(population, HIV_status=(operator.eq, True),
-                               HIV_Diagnosis_Date=(operator.ge, date-self.rred_diagnosis_period))
-        population.loc[HIV_idx_new, col.RRED_DIAGNOSIS] = self.rred_diagnosis
-        HIV_idx_old = selector(population, HIV_status=(operator.eq, True),
-                               HIV_Diagnosis_Date=(operator.lt, date-self.rred_diagnosis_period))
-        population.loc[HIV_idx_old, col.RRED_DIAGNOSIS] = np.sqrt(self.rred_diagnosis)
-
-    def init_rred_balance(self, population):
-        """
-        Initialise risk reduction factor for balancing sex ratios.
-        """
-        population[col.RRED_BALANCE] = 1.0
-
-    def update_rred_balance(self, population):
         """
         Update balance of new partners for consistency between sexes.
-        Integral discrepancies have been replaced with fractional discrepancy.
-        """
->>>>>>> cf48e650
+           Integral discrepancies have been replaced with fractional discrepancy.
+        """
         # We first need the difference of new partners between men and women
         men = population.get_sub_pop([(col.SEX, operator.eq, SexType.Male)])
         women = population.get_sub_pop([(col.SEX, operator.eq, SexType.Female)])
@@ -400,7 +348,6 @@
         stp_age_groups = rng.choice(self.num_sex_mix_groups, [size, num_partners], p=stp_age_probs)
         return list(stp_age_groups)  # dataframe won't accept a 2D numpy array
 
-<<<<<<< HEAD
     def assign_stp_ages(self, population: Population):
         """Calculate the ages of a persons short term partners
         from the mixing matrices."""
@@ -412,21 +359,6 @@
                                          [col.SEX, col.SEX_MIX_AGE_GROUP, col.NUM_PARTNERS],
                                          self.gen_stp_ages,
                                          sub_pop=active_pop)
-=======
-    def assign_stp_ages(self, population):
-        """
-        Calculate the ages of a persons short term partners
-        from the mixing matrices.
-        """
-        population.data[col.SEX_MIX_AGE_GROUP] = np.digitize(
-            population.data[col.AGE], self.sex_mix_age_groups) - 1
-        # only select people with STPs
-        active_pop = population.data.index[population.data[col.NUM_PARTNERS] > 0]
-        STP_groups = population.transform_group([col.SEX, col.SEX_MIX_AGE_GROUP, col.NUM_PARTNERS],
-                                                self.gen_stp_ages,
-                                                sub_pop=active_pop)
-        population.data.loc[active_pop, col.STP_AGE_GROUPS] = STP_groups
->>>>>>> cf48e650
 
     def update_ltp_rate_change(self, date):
         if date1995 < date < date2000:
