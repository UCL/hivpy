--- conflicted
+++ resolved
@@ -296,7 +296,6 @@
             population.loc[men, col.RRED_BALANCE] = 1/rred_balance
             population.loc[women, col.RRED_BALANCE] = rred_balance
 
-<<<<<<< HEAD
     def update_ltp_rate_change(self, date):
         if date1995 < date < date2000:
             dt = diff_years(date1995, date)
@@ -391,7 +390,7 @@
         # ending relationships
         population.data.loc[partnered_idx, col.LONG_TERM_PARTNER] = population.transform_group(
             [col.LTP_LONGEVITY], self.continue_ltp, sub_pop=partnered_idx)
-=======
+
     def gen_stp_ages(self, sex, age_group, num_partners, size):
         # TODO: Check if this needs additional balancing factors for age
         stp_age_probs = self.sex_mixing_matrix[sex][age_group]
@@ -408,5 +407,4 @@
         STP_groups = population.transform_group([col.SEX, col.SEX_MIX_AGE_GROUP, col.NUM_PARTNERS],
                                                 self.gen_stp_ages,
                                                 sub_pop=active_pop)
-        population.data.loc[active_pop, col.STP_AGE_GROUPS] = STP_groups
->>>>>>> a62a1461
+        population.data.loc[active_pop, col.STP_AGE_GROUPS] = STP_groups