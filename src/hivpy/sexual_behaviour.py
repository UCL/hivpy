import datetime
import operator
from enum import IntEnum

import numpy as np
import pandas as pd

from .common import SexType, rng, selector
from .sex_behaviour_data import SexualBehaviourData


class MaleSexBehaviour(IntEnum):
    ZERO = 0
    LOW = 1
    MEDIUM = 2
    HIGH = 3


class FemaleSexBehaviour(IntEnum):
    ZERO = 0
    ANY = 1


SexBehaviours = {SexType.Male: MaleSexBehaviour, SexType.Female: FemaleSexBehaviour}


class SexualBehaviourModule:

    def __init__(self, **kwargs):
        # init sexual behaviour data
        self.sb_data = SexualBehaviourData("data/sex_behaviour.yaml")

        # Randomly initialise sexual behaviour group transitions
        self.sex_behaviour_trans = {
            SexType.Male: np.array(
                rng.choice(self.sb_data.sex_behaviour_transition_options["Male"])),
            SexType.Female: np.array(
                rng.choice(self.sb_data.sex_behaviour_transition_options["Female"]))
        }
        self.init_sex_behaviour_probs = self.sb_data.init_sex_behaviour_probs
        self.age_based_risk = self.sb_data.age_based_risk
        self.risk_categories = len(self.age_based_risk)-1
        self.risk_min_age = 15  # This should come out of config somewhere
        self.risk_age_grouping = 5  # ditto
        self.sex_mixing_matrix = {
            SexType.Male: rng.choice(self.sb_data.sex_mixing_matrix_male_options),
            SexType.Female: rng.choice(self.sb_data.sex_mixing_matrix_female_options)
        }
        self.short_term_partners = {SexType.Male: self.sb_data.male_stp_dists,
                                    SexType.Female: self.sb_data.female_stp_u25_dists}
        self.ltp_risk_factor = self.sb_data.rred_long_term_partnered.sample()
        self.rred_diagnosis = self.sb_data.rred_diagnosis.sample()
        self.rred_diagnosis_period = datetime.timedelta(days=365)*self.sb_data.rred_diagnosis_period
        self.yearly_risk_change = {"1990s": self.sb_data.yearly_risk_change["1990s"].sample(),
                                   "2010s": self.sb_data.yearly_risk_change["2010s"].sample()}
        # only need to calculate rred_art_adherence in fraction of runs
        self.rred_art_adherence_flag = (
            np.random.rand() < self.sb_data.rred_art_adherence_probability)
        self.rred_art_adherence = self.sb_data.rred_art_adherence
        self.adherence_threshold = self.sb_data.adherence_threshold
        self.new_partner_factor = self.sb_data.new_partner_dist.sample()

    def age_index(self, age):
        return np.minimum((age.astype(int)-self.risk_min_age) //
                          self.risk_age_grouping, self.risk_categories)

    def update_sex_behaviour(self, population):
        self.num_short_term_partners(population.data)
        self.update_sex_groups(population.data)
        self.update_rred(population)

    def update_rred(self, population):
        self.update_rred_adc(population.data)
        self.update_rred_balance(population.data)
        self.update_rred_diagnosis(population.data, population.date)
        self.update_rred_population(population.data, population.date)
        self.update_rred_age(population.data)
        self.update_rred_long_term_partnered(population.data)
        if(self.rred_art_adherence_flag):
            self.update_rred_art_adherence(population.data)
        population.data["rred"] = (self.new_partner_factor *
                                   population.data["rred_age"] *
                                   population.data["rred_adc"] *
                                   population.data["rred_balance"] *
                                   population.data["rred_diagnosis"] *
                                   population.data["rred_personal"] *
                                   self.rred_population *
                                   population.data["rred_long_term_partnered"] *
                                   population.data["rred_art_adherence"])

    # Haven't been able to locate the probabilities for this yet
    # Doing them uniform for now
    def init_sex_behaviour_groups(self, population):
        for sex in SexType:
            index = selector(population, sex=(operator.eq, sex))
            n_sex = sum(index)
            population.loc[index, "sex_behaviour"] = self.init_sex_behaviour_probs[sex].sample(
                size=n_sex)

<<<<<<< HEAD
=======
    def init_risk_factors(self, population):
        n_pop = len(population)
        self.init_rred_personal(population, n_pop)
        self.init_new_partner_factor(population, n_pop)
        population["rred_age"] = np.ones(n_pop)  # Placeholder to be changed each time step
        population["rred"] = (population["new_partner_factor"] *
                              population["rred_personal"])  # needs * rred_age at each step

    def calc_rred_age(self, population, index):
        age = population.loc[index, "age"]
        sex = population.loc[index, "sex"]
        age_index = np.minimum((age.astype(int)-self.risk_min_age)//self.risk_age_grouping,
                               self.risk_categories)
        population.loc[index, "rred_age"] = self.age_based_risk[age_index, sex]

    def init_new_partner_factor(self, population, n_pop):
        population["new_partner_factor"] = self.sb_data.new_partner_dist.sample(size=n_pop)

    def init_rred_personal(self, population, n_pop):
        p_rred_p = self.sb_data.p_rred_p_dist.sample(size=len(population))
        population["rred_personal"] = np.ones(n_pop)
        r = rng.uniform(size=n_pop)
        mask = r < p_rred_p
        population.loc[mask, "rred_personal"] = 1e-5

>>>>>>> f85da0c0
    # Here we need to figure out how to vectorise this which is currently blocked
    # by the sex if statement
    def prob_transition(self, sex, rred, i, j):
        """Calculates the probability of transitioning from sexual behaviour
        group i to group j, based on sex and age."""
        transition_matrix = self.sex_behaviour_trans[sex]

        denominator = transition_matrix[i][0] + rred*sum(transition_matrix[i][1:])

        if(j == 0):
            Probability = transition_matrix[i][0] / denominator
        else:
            Probability = rred*transition_matrix[i][j] / denominator

        return Probability

    def num_short_term_partners(self, population: pd.DataFrame):
        for sex in SexType:
            for g in SexBehaviours[sex]:
                index = selector(population, sex=(operator.eq, sex),
                                 sex_behaviour=(operator.eq, g),
                                 age=(operator.gt, 15))
                population.loc[index, "num_partners"] = (
                    self.short_term_partners[sex][g].sample(size=sum(index)))

    def update_sex_groups(self, population: pd.DataFrame):
        """Determine changes to sexual behaviour groups.
           Loops over sex, and behaviour groups within each sex.
           Within each group it then loops over groups again to check all transition pairs (i,j)."""
        for sex in SexType:
            for prev_group in SexBehaviours[sex]:
                index = selector(population, sex=(operator.eq, sex), sex_behaviour=(
                    operator.eq, prev_group), age=(operator.ge, 15))
                if any(index):
                    subpop_size = sum(index)
<<<<<<< HEAD
                    rands = np.random.uniform(0.0, 1.0, subpop_size)
                    rred = population.loc[index, "rred"]
=======
                    rands = rng.uniform(0.0, 1.0, subpop_size)
                    self.calc_rred_age(population, index)
                    rred = population.loc[index, "rred"] * population.loc[index, "rred_age"]
>>>>>>> f85da0c0
                    dim = self.sex_behaviour_trans[sex].shape[0]
                    Pmin = np.zeros(subpop_size)
                    Pmax = np.zeros(subpop_size)
                    for new_group in range(dim):
                        Pmin = Pmax.copy()
                        Pmax += self.prob_transition(sex, rred, prev_group, new_group)
                        # This has to be a Series so it can be combined with index correctly
                        jump_to_new_group = pd.Series(
                            (rands >= Pmin) & (rands < Pmax), index=rred.index)
                        population.loc[index & jump_to_new_group, "sex_behaviour"] = new_group

    # risk reduction factors
    def init_risk_factors(self, pop_data):
        n_pop = len(pop_data)
        self.init_rred_personal(pop_data, n_pop)
        pop_data["rred_age"] = np.ones(n_pop)  # Placeholder to be changed each time step
        pop_data["rred"] = (self.new_partner_factor *
                            pop_data["rred_personal"])  # needs * rred_age at each step
        self.init_rred_adc(pop_data)
        self.init_rred_diagnosis(pop_data)
        self.init_rred_population(pop_data)
        self.init_rred_art_adherence(pop_data)
        self.init_rred_balance(pop_data)

    def init_rred_art_adherence(self, pop_data):
        pop_data["rred_art_adherence"] = 1

    def update_rred_art_adherence(self, pop_data):
        if("art_adherence" in pop_data.columns):
            indices = selector(pop_data, art_adherence=(operator.lt, self.adherence_threshold))
            pop_data.loc[indices, "rred_art_adherence"] = self.rred_art_adherence

    def update_rred_age(self, pop_data):
        over_15s = selector(pop_data, age=(operator.ge, 15))
        age = pop_data.loc[over_15s, "age"]
        sex = pop_data.loc[over_15s, "sex"]
        age_index = self.age_index(age)
        pop_data.loc[over_15s, "rred_age"] = self.age_based_risk[age_index, sex]

    def update_rred_long_term_partnered(self, pop_data):
        pop_data["rred_long_term_partnered"] = 1  # Unpartnered people
        if("partnered" in pop_data.columns):
            partnered_idx = selector(pop_data, partnered=(operator.eq, True))
            pop_data.loc[partnered_idx, "rred_long_term_partnered"] = self.ltp_risk_factor
            # This might be more efficient, but is also a bit obscure
            # = ltp_risk_factor if ltp is true, and 1 if ltp is false.
            # pop_data["rred_ltp"] = pop_data["ltp"]*self.ltp_risk_factor+(1-pop_data["ltp"])

    def init_rred_personal(self, population, n_pop):
        p_rred_p = self.sb_data.p_rred_p_dist.sample()
        population["rred_personal"] = np.ones(n_pop)
        r = np.random.uniform(size=n_pop)
        mask = r < p_rred_p
        population.loc[mask, "rred_personal"] = 1e-5

    def init_rred_adc(self, population):
        population["rred_adc"] = 1.0
        self.update_rred_adc(population)

    def update_rred_adc(self, population):
        """Updates risk reduction for AIDS defining condition"""
        # We don't need the rred_adc==1 condition (since they are all set to rred_adc = 1 to start)
        # It prevents needless assignments but requires checking more conditions
        # Not sure which is more efficient or if it matters.
        indices = selector(population, rred_adc=(operator.eq, 1), HIV_status=(operator.eq, True))
        population.loc[indices, "rred_adc"] = 0.2

    def init_rred_population(self, pop_data):
        """Initialise general population risk reduction w.r.t. condomless sex with new partners"""
        self.rred_population = 1

    def update_rred_population(self, pop_data, date):
        date1995 = datetime.date(1995, 1, 1)
        date2000 = datetime.date(2000, 1, 1)
        date2010 = datetime.date(2010, 1, 1)
        date2021 = datetime.date(2021, 1, 1)
        yearly_change_90s = self.yearly_risk_change["1990s"]
        yearly_change_10s = self.yearly_risk_change["2010s"]
        if(date1995 < date <= date2000):
            # there ought to be a better way to get the fractional number of years
            dt = (date - date1995) / datetime.timedelta(days=365.25)
            self.rred_population = yearly_change_90s**dt
        elif(date2000 < date < date2010):
            self.rred_population = yearly_change_90s**5
        elif(date2010 < date < date2021):
            dt = (date - date2010) / datetime.timedelta(days=365.25)
            self.rred_population = yearly_change_90s**5 * yearly_change_10s**dt

    def init_rred_diagnosis(self, population):
        population["rred_diagnosis"] = 1

    def update_rred_diagnosis(self, population, date):
        HIV_idx_new = selector(population, HIV_status=(operator.eq, True),
                               HIV_Diagnosis_Date=(operator.ge, date-self.rred_diagnosis_period))
        population.loc[HIV_idx_new, "rred_diagnosis"] = self.rred_diagnosis
        HIV_idx_old = selector(population, HIV_status=(operator.eq, True),
                               HIV_Diagnosis_Date=(operator.lt, date-self.rred_diagnosis_period))
        population.loc[HIV_idx_old, "rred_diagnosis"] = np.sqrt(self.rred_diagnosis)

    def init_rred_balance(self, population):
        """Initialise risk reduction factor for balancing sex ratios"""
        population["rred_balance"] = 1.0

    def update_rred_balance(self, population):
        """Update balance of new partners for consistency between sexes.
           Integral discrepancies have been replaced with fractional discrepancy."""
        # We first need the difference of new partners between men and women
        men = population["sex"] == SexType.Male
        women = population["sex"] == SexType.Female
        mens_partners = sum(population.loc[men, "num_partners"])
        womens_partners = sum(population.loc[women, "num_partners"])
        partner_discrepancy = (mens_partners - womens_partners) / len(population)
        print(mens_partners, womens_partners)
        print("Discrepancy = ", partner_discrepancy)
        if partner_discrepancy >= 0.1:
            rred_balance = 0.1
        elif partner_discrepancy >= 0.03:
            rred_balance = 0.7
        elif partner_discrepancy >= 0.005:
            rred_balance = 0.7
        elif partner_discrepancy >= 0.004:
            rred_balance = 0.75
        elif partner_discrepancy >= 0.003:
            rred_balance = 0.8
        elif partner_discrepancy >= 0.002:
            rred_balance = 0.9
        elif partner_discrepancy >= 0.001:
            rred_balance = 0.97
        elif partner_discrepancy >= -0.001:
            rred_balance = 1
        elif partner_discrepancy >= -0.002:
            rred_balance = 1/0.97
        elif partner_discrepancy >= -0.003:
            rred_balance = 1/0.9
        elif partner_discrepancy >= -0.004:
            rred_balance = 1/0.8
        elif partner_discrepancy >= -0.005:
            rred_balance = 1/0.75
        elif partner_discrepancy >= -0.03:
            rred_balance = 1/0.7
        elif partner_discrepancy >= -0.1:
            rred_balance = 1/0.7
        else:
            rred_balance = 10
        population.loc[men, "rred_balance"] = rred_balance
        population.loc[women, "rred_balance"] = 1/rred_balance<|MERGE_RESOLUTION|>--- conflicted
+++ resolved
@@ -97,34 +97,6 @@
             population.loc[index, "sex_behaviour"] = self.init_sex_behaviour_probs[sex].sample(
                 size=n_sex)
 
-<<<<<<< HEAD
-=======
-    def init_risk_factors(self, population):
-        n_pop = len(population)
-        self.init_rred_personal(population, n_pop)
-        self.init_new_partner_factor(population, n_pop)
-        population["rred_age"] = np.ones(n_pop)  # Placeholder to be changed each time step
-        population["rred"] = (population["new_partner_factor"] *
-                              population["rred_personal"])  # needs * rred_age at each step
-
-    def calc_rred_age(self, population, index):
-        age = population.loc[index, "age"]
-        sex = population.loc[index, "sex"]
-        age_index = np.minimum((age.astype(int)-self.risk_min_age)//self.risk_age_grouping,
-                               self.risk_categories)
-        population.loc[index, "rred_age"] = self.age_based_risk[age_index, sex]
-
-    def init_new_partner_factor(self, population, n_pop):
-        population["new_partner_factor"] = self.sb_data.new_partner_dist.sample(size=n_pop)
-
-    def init_rred_personal(self, population, n_pop):
-        p_rred_p = self.sb_data.p_rred_p_dist.sample(size=len(population))
-        population["rred_personal"] = np.ones(n_pop)
-        r = rng.uniform(size=n_pop)
-        mask = r < p_rred_p
-        population.loc[mask, "rred_personal"] = 1e-5
-
->>>>>>> f85da0c0
     # Here we need to figure out how to vectorise this which is currently blocked
     # by the sex if statement
     def prob_transition(self, sex, rred, i, j):
@@ -160,14 +132,8 @@
                     operator.eq, prev_group), age=(operator.ge, 15))
                 if any(index):
                     subpop_size = sum(index)
-<<<<<<< HEAD
                     rands = np.random.uniform(0.0, 1.0, subpop_size)
                     rred = population.loc[index, "rred"]
-=======
-                    rands = rng.uniform(0.0, 1.0, subpop_size)
-                    self.calc_rred_age(population, index)
-                    rred = population.loc[index, "rred"] * population.loc[index, "rred_age"]
->>>>>>> f85da0c0
                     dim = self.sex_behaviour_trans[sex].shape[0]
                     Pmin = np.zeros(subpop_size)
                     Pmax = np.zeros(subpop_size)
