from __future__ import annotations

import logging
import operator
from datetime import datetime

import numpy as np
import pandas as pd

import hivpy.column_names as col

from .common import SexType
from .config import SimulationConfig
from .population import Population


class SimulationOutput:

    def _init_output_field(self, key, default):
        self.output_stats[key] = np.array([default]*self.num_steps)

    def _init_output_fields(self, key_default_pairs):
        for (k, d) in key_default_pairs:
            self._init_output_field(k, d)

    def __init__(self, simulation_config: SimulationConfig):
        self.num_steps = int((simulation_config.stop_date -
                             simulation_config.start_date) / simulation_config.time_step) + 1
        self.output_stats = {"Date": np.array([simulation_config.start_date]*self.num_steps)}
        self._init_output_fields([("HIV prevalence (tot)", 0.0),
                                  ("HIV prevalence (male)", 0.0),
                                  ("HIV prevalence (female)", 0.0),
                                  ("HIV infections (tot)", 0),
                                  ("Population (over 15)", 0),
                                  ("Deaths (tot)", 0.0),
                                  ("PrEP usage overall", 0.0),
                                  ("PrEP usage (men)", 0.0),
                                  ("PrEP usage (women)", 0.0)])
        self.age_min = 15
        self.age_max = 100
        self.age_step = 10
        self.step = 0

    def _update_date(self, date):
        self.latest_date = date
        self.output_stats["Date"][self.step] = self.latest_date

    def _ratio(self, subpop, pop):
        if len(pop) != 0:
            return len(subpop)/len(pop)
        else:
            return 0

    def _update_HIV_prevalence(self, pop: Population):
        # Update total HIV cases and population
        over_15_idx = pop.get_sub_pop([(col.AGE, operator.ge, 15)])
        HIV_pos_idx = pop.get_sub_pop([(col.HIV_STATUS, operator.eq, True)])
        self.output_stats["HIV prevalence (tot)"][self.step] = self._ratio(HIV_pos_idx, over_15_idx)
        self.output_stats["HIV infections (tot)"][self.step] = len(HIV_pos_idx)
        self.output_stats["Population (over 15)"][self.step] = len(over_15_idx)

        # Update HIV prevalence by sex
        men_idx = pop.get_sub_pop([(col.SEX, operator.eq, SexType.Male)])
        self.output_stats["HIV prevalence (male)"][self.step] = (
            self._ratio(pop.get_sub_pop_intersection(men_idx, HIV_pos_idx),
                        pop.get_sub_pop_intersection(men_idx, over_15_idx)))
        women_idx = pop.get_sub_pop([(col.SEX, operator.eq, SexType.Female)])
        self.output_stats["HIV prevalence (female)"][self.step] = (
            self._ratio(pop.get_sub_pop_intersection(women_idx, HIV_pos_idx),
                        pop.get_sub_pop_intersection(women_idx, over_15_idx)))

        # Update HIV prevalence by age
        for age_bound in range(self.age_min, self.age_max, self.age_step):
            key = f"HIV prevalence ({age_bound}-{age_bound+(self.age_step-1)})"
            age_idx = pop.get_sub_pop([(col.AGE, operator.ge, age_bound),
                                       (col.AGE, operator.lt, age_bound+self.age_step)])
            if (key not in self.output_stats.keys()):
                self._init_output_field(key, 0.0)
            self.output_stats[key][self.step] = self._ratio(pop.get_sub_pop_intersection(HIV_pos_idx, age_idx),
                                                            age_idx)

    def _update_deaths(self, pop: Population):
        died_this_step = pop.get_sub_pop([(col.DATE_OF_DEATH, operator.eq, self.latest_date)])
        self.output_stats["Deaths (tot)"][self.step] = len(died_this_step)

<<<<<<< HEAD
    def update_summary_stats(self, date, pop: Population):
        self._update_date(date)
        self._update_HIV_prevalence(pop)
        self._update_deaths(pop)
=======
    def _update_prep_stats(self, pop_data):
        sexually_active = (pop_data["age"] >= 15) & (pop_data["age"] < 65)
        all_on_prep = selector(pop_data, on_PrEP=(operator.eq, True)) & sexually_active
        men_idx = selector(pop_data, sex=(operator.eq, SexType.Male)) & sexually_active
        women_idx = selector(pop_data, sex=(operator.eq, SexType.Female)) & sexually_active
        self.output_stats["PrEP usage overall"][self.step] = self._ratio(all_on_prep, sexually_active)
        self.output_stats["PrEP usage (men)"][self.step] = self._ratio(all_on_prep & men_idx, men_idx)
        self.output_stats["PrEP usage (women)"][self.step] = self._ratio(all_on_prep & women_idx, women_idx)

    def update_summary_stats(self, date, pop_data):
        self._update_date(date)
        self._update_HIV_prevalence(pop_data)
        self._update_deaths(pop_data)
        self._update_prep_stats(pop_data)
>>>>>>> 15489c0a
        self.step += 1

    def write_output(self, output_path):
        df = pd.DataFrame(self.output_stats)
        df.to_csv(output_path, index_label="Time Step", mode='w')


class SimulationHandler:
    """
    A class for handling executing a simulation and outputting results.
    """
    simulation_config: SimulationConfig
    population: Population

    def __init__(self, simulation_config):
        self.simulation_config = simulation_config
        self._initialise_population()
        self.output = SimulationOutput(self.simulation_config)
        self.output_path = simulation_config.output_dir / (
            "simulation_output_" + str(datetime.now().strftime("%Y%m%d-%H%M%S")) + ".csv")

    def _initialise_population(self):
        self.population = Population(self.simulation_config.population_size,
                                     self.simulation_config.start_date)

    def run(self):
        # Start the simulation
        date = self.simulation_config.start_date
        assert date == self.population.date
        time_step = self.simulation_config.time_step
        while date <= self.simulation_config.stop_date:
            logging.info("Timestep %s\n", date)
            # Advance the population
            self.population = self.population.evolve(time_step)
            self.output.update_summary_stats(date, self.population)
            date = date + time_step
        logging.info("finished")
        self.output.write_output(self.output_path)<|MERGE_RESOLUTION|>--- conflicted
+++ resolved
@@ -83,12 +83,6 @@
         died_this_step = pop.get_sub_pop([(col.DATE_OF_DEATH, operator.eq, self.latest_date)])
         self.output_stats["Deaths (tot)"][self.step] = len(died_this_step)
 
-<<<<<<< HEAD
-    def update_summary_stats(self, date, pop: Population):
-        self._update_date(date)
-        self._update_HIV_prevalence(pop)
-        self._update_deaths(pop)
-=======
     def _update_prep_stats(self, pop_data):
         sexually_active = (pop_data["age"] >= 15) & (pop_data["age"] < 65)
         all_on_prep = selector(pop_data, on_PrEP=(operator.eq, True)) & sexually_active
@@ -103,7 +97,6 @@
         self._update_HIV_prevalence(pop_data)
         self._update_deaths(pop_data)
         self._update_prep_stats(pop_data)
->>>>>>> 15489c0a
         self.step += 1
 
     def write_output(self, output_path):
