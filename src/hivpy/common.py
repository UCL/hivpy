--- conflicted
+++ resolved
@@ -9,11 +9,8 @@
     from .population import Population
 
 import datetime
-<<<<<<< HEAD
 import operator
 from abc import ABC, abstractmethod
-=======
->>>>>>> 8df5644e
 from contextlib import contextmanager
 from enum import IntEnum
 
