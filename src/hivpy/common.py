"""Functionality shared between multiple parts of the framework."""

import operator
from contextlib import contextmanager
from enum import IntEnum
from functools import reduce

import numpy as np
import scipy.stats as stat

import hivpy.column_names as col


class DiscreteChoice:
    def __init__(self, vals: np.ndarray, probs):
        N = len(vals)
        if (len(probs) != N):
            raise Exception
        index_range = np.arange(0, N, 1)
        self.data = vals
        self.dist = stat.rv_discrete(values=(index_range, probs))

    def sample(self, size=None):
        """Samples from a random discrete distribution.
        Used without an argument it will return a single object.
        Used with the "size" argument it will return an array of that size."""
        if size is None:
            index = self.dist.rvs()
            return self.data[index]
        else:
            indices = np.array(self.dist.rvs(size=size))
            return self.data[indices]


class SexType(IntEnum):
    Male = 0
    Female = 1


def selector(population, **kwargs):
    """Select the rows of a population data frame matching a set of criteria.

    FIXME Describe usage in more detail.
    """
    index = reduce(operator.and_,
                   (op(population[kw], val) for kw, (op, val) in kwargs.items()))
    return index


<<<<<<< HEAD
=======
def transform_group(df, param_list, func, use_size=True):
    """Groups the data by a list of parameters and applies a function to each grouping. \n
    `param_list` is a list of names of columns by which you want to group the data. The order must
    match the order of arguments taken by the function `func` \n
    `func` is a function which takes the values of those columns for a group (and optionally the
    size of the group, which should be the last argument) and returns a value or array of values of
    the size of the group. \n
    `use_size` is true by default, but should be set to false if `func` does not take the size of
    the group as an argument."""
    # HIV_STATUS is just a dummy column to allow us to use the transform method
    def general_func(g):
        args = list(g.name)
        if (use_size):
            args.append(g.size)
        return func(*args)
    return df.groupby(param_list)[col.HIV_STATUS].transform(general_func)


>>>>>>> 0bcefcd4
def between(values, limits):
    """A helper function for selecting values within a range."""
    min_value, max_value = limits
    # def _is_in_range(values):
    return (min_value <= values) & (values < max_value)
    # return _is_in_range


class ResettableRandomState:
    """A convenience class for using the NumPy random number generator.

    This is meant to be used as: `from hivpy.common import rng`

    For most things, this can be used exactly as NumPy's `Generator`. All the
    methods like `random`, `normal`, `choice` are supported and called in
    exactly the same way.

    The primary purpose of this is to share the `Generator` across multiple files,
    while allowing anyone to set the seed, whether in tests or the main code.
    It also offers the ability to use a temporary seed.
    """
    def __init__(self):
        """Create a new wrapper around a NumPy Generator."""
        self.rng = np.random.default_rng()

    def __getattr__(self, name):
        """Delegate method calls and attribute lookups to the Generator."""
        return getattr(self.rng, name)

    def set_seed(self, seed):
        """Set the seed that controls the sequence of values generated.

        Generating samples from the same seed should always return the same
        results.
        """
        self.rng = np.random.default_rng(seed)

    @contextmanager
    def set_temp_seed(self, temp_seed):
        """Allow setting the seed temporarily and restoring it automatically.

        This can be useful if we want to generate a sequence of numbers
        without affecting the underlying random state. This allows us to use
        a particular seed only in a given block of code, and then effectively
        forget about it.

        The temporary seed can be used in a with-statement, like:
        ```
        with rng.set_temp_seed(17):
            rng.random(...)  # any calls to random methods here
        ```
        When the with-block is ended, the old random state is restored, as if
        the temporary seed had never been set.
        """
        old_generator = self.rng
        self.rng = np.random.default_rng(temp_seed)
        yield self.rng  # we don't use this, but yielding a value is required
        self.rng = old_generator


# A shared random number generator to be used from different modules.
# Will be initialised at first import.
rng = ResettableRandomState()<|MERGE_RESOLUTION|>--- conflicted
+++ resolved
@@ -7,8 +7,6 @@
 
 import numpy as np
 import scipy.stats as stat
-
-import hivpy.column_names as col
 
 
 class DiscreteChoice:
@@ -47,27 +45,6 @@
     return index
 
 
-<<<<<<< HEAD
-=======
-def transform_group(df, param_list, func, use_size=True):
-    """Groups the data by a list of parameters and applies a function to each grouping. \n
-    `param_list` is a list of names of columns by which you want to group the data. The order must
-    match the order of arguments taken by the function `func` \n
-    `func` is a function which takes the values of those columns for a group (and optionally the
-    size of the group, which should be the last argument) and returns a value or array of values of
-    the size of the group. \n
-    `use_size` is true by default, but should be set to false if `func` does not take the size of
-    the group as an argument."""
-    # HIV_STATUS is just a dummy column to allow us to use the transform method
-    def general_func(g):
-        args = list(g.name)
-        if (use_size):
-            args.append(g.size)
-        return func(*args)
-    return df.groupby(param_list)[col.HIV_STATUS].transform(general_func)
-
-
->>>>>>> 0bcefcd4
 def between(values, limits):
     """A helper function for selecting values within a range."""
     min_value, max_value = limits
