import datetime
import operator
from functools import reduce

import numpy as np
import pandas as pd

import hivpy.column_names as col

from .circumcision import CircumcisionModule
from .demographics import DemographicsModule
from .hiv_status import HIVStatusModule
<<<<<<< HEAD
from .hiv_testing import HIVTestingModule
=======
from .pregnancy import PregnancyModule
>>>>>>> ce7015af
from .sexual_behaviour import SexualBehaviourModule

HIV_APPEARANCE = datetime.date(1989, 1, 1)


class Population:
    """
    A set of individuals with particular characteristics.
    """
    size: int  # how many individuals to create in total
    data: pd.DataFrame  # the underlying data
    params: dict  # population-level parameters
    date: datetime.date  # current date
    HIV_introduced: bool  # whether HIV has been introduced yet
    variable_history: dict  # how many steps we need to store for each variable
    step: int

    def __init__(self, size, start_date):
        """
        Initialise a population of the given size.
        """
        self.size = size
        self.date = start_date
        self.step = 0
        self.variable_history = {}
        self.demographics = DemographicsModule()
        self.circumcision = CircumcisionModule()
        self.sexual_behaviour = SexualBehaviourModule()
        self.pregnancy = PregnancyModule()
        self.hiv_status = HIVStatusModule()
        self.hiv_testing = HIVTestingModule()
        self.HIV_introduced = False
        self._sample_parameters()
        self._create_population_data()

    def _sample_parameters(self):
        """
        Randomly determine the uncertain population-level parameters.
        """
        # Example: Each person will have a predetermined max age,
        # which will come from a normal distribution. The mean of
        # that distribution is chosen randomly for each population.
        # avg_max_age = random.choices([80, 85, 90], [0.4, 0.4, 0.2])
        # self.params = {
        #     'avg_max_age': avg_max_age,
        # }

    def _create_population_data(self):
        """
        Populate the data frame with initial values.
        """
        # NB This is a prototype. We should use the new numpy random interface:
        # https://numpy.org/doc/stable/reference/random/index.html#random-quick-start
        self.data = pd.DataFrame({
            "Dummy": [None] * self.size,
        })
        self.init_variable(col.SEX, self.demographics.initialise_sex(self.size))
        self.init_variable(col.AGE, self.demographics.initialise_age(self.size))
        self.init_variable(col.AGE_GROUP, 0)
        self.init_variable(col.DATE_OF_DEATH, None)
        self.init_variable(col.HIV_STATUS, False)
        self.init_variable(col.HIV_DIAGNOSIS_DATE, None)
        self.init_variable(col.NUM_PARTNERS, 0)
        self.init_variable(col.RRED, 1)
        self.init_variable(col.LONG_TERM_PARTNER, False)
        self.init_variable(col.LTP_AGE_GROUP, 0)
        self.init_variable(col.LTP_LONGEVITY, 0)
        self.init_variable(col.SEX_MIX_AGE_GROUP, 0)
        self.init_variable(col.STP_AGE_GROUPS, np.array([[0]]*self.size))
        self.init_variable(col.RRED_LTP, 1)
        self.init_variable(col.ADC, False)
<<<<<<< HEAD
        self.init_variable(col.EVER_TESTED, False)
        self.init_variable(col.LAST_TEST_DATE, None)
        self.sexual_behaviour.init_sex_behaviour_groups(self)
        self.sexual_behaviour.init_risk_factors(self)
        self.data[col.CIRCUMCISED] = False
        self.data[col.CIRCUMCISION_DATE] = None
        self.data[col.VMMC] = False
        self.data[col.HARD_REACH] = False
=======
        self.init_variable(col.CIRCUMCISED, False)
        self.init_variable(col.CIRCUMCISION_DATE, None)
        self.init_variable(col.VMMC, False)
        self.init_variable(col.HARD_REACH, False)
        self.init_variable(col.LOW_FERTILITY, False)
        self.init_variable(col.PREGNANT, False)
        self.init_variable(col.LAST_PREGNANCY_DATE, None)
        self.init_variable(col.WANT_NO_CHILDREN, False)
        self.init_variable(col.NUM_HIV_CHILDREN, 0)
        self.init_variable(col.ART_NAIVE, True)
        self.init_variable(col.ANC, False)
        self.init_variable(col.PMTCT, False)

>>>>>>> ce7015af
        self.demographics.initialise_hard_reach(self.data)
        if self.circumcision.vmmc_disrup_covid:
            self.circumcision.init_birth_circumcision_born(self.data, self.date)
        else:
            self.circumcision.init_birth_circumcision_all(self.data, self.date)
        self.sexual_behaviour.init_sex_behaviour_groups(self)
        self.sexual_behaviour.init_risk_factors(self)
        self.sexual_behaviour.num_short_term_partners(self)
        self.sexual_behaviour.assign_stp_ages(self)
        self.pregnancy.init_fertility(self)
        self.pregnancy.init_num_children(self)
        # TEMP
        self.hiv_status.set_dummy_viral_load(self)
        # If we are at the start of the epidemic, introduce HIV into the population.
        if self.date >= HIV_APPEARANCE and not self.HIV_introduced:
            self.set_present_variable(col.HIV_STATUS, self.hiv_status.introduce_HIV(self))
            self.HIV_introduced = True

    def init_variable(self, name: str, init_val, n_prev_steps=0):
        """
           New variable will be initialised as a collection of columns.\\
           Column names (keys) will be (name, 0) ... (name, n_prev_steps).\\
           Updates dictionary to keep track of number of time steps being stored for each
           variable.
           name: string, name of variable
           n_prev_steps: integer, number of previous iterations of this variable which need
           to be stored (default 0).
        """
        self.variable_history[name] = n_prev_steps + 1
        if (n_prev_steps == 0):
            self.data[name] = init_val
        else:
            for i in range(0, n_prev_steps + 1):
                self.data[self.constructParamColumn(name, i)] = init_val

    def constructParamColumn(self, name, i):
        return name + "," + str(i)

    def get_sub_pop(self, conditions):
        """
        Get a dataframe representing a sub-population meeting a list conditions.\\
        Conditions are expressed as a tuple (variable, operator, value)\\
        e.g. `(col.AGE, operator.ge, 15)` gets people who are 15 and over\\
        `conditions` is a list (or other iterable) of such tuples.
        """
        index = reduce(operator.and_,
                       (self.disjunction(expr)
                        for expr in conditions))
        return self.data.index[index]

    def disjunction(self, expr):
        """
        Evaluate a disjunction so that is can be used in CNF expressions.
        """
        if type(expr) == list:
            return reduce(operator.or_,
                          (self.eval(sub_expr)
                           for sub_expr in expr))
        else:
            return self.eval(expr)

    def eval(self, expr):
        var, op, val = expr
        if val is None:
            if op == operator.eq:
                return self.data[self.get_correct_column(var)].isnull()
            else:
                return self.data[self.get_correct_column(var)].notnull()
        else:
            return op(self.data[self.get_correct_column(var)], val)

    def apply_bool_mask(self, bool_mask, sub_pop=None):
        if sub_pop is None:
            return self.data.index[bool_mask]
        else:
            return sub_pop[bool_mask]

    def get_sub_pop_intersection(self, subpop_1, subpop_2):
        """
        Get the indexing of the intersection of two subpopulations.
        """
        return pd.Index.intersection(subpop_1, subpop_2)

    def apply_vector_func(self, params, func):
        param_cols = list(map(lambda x: self.get_variable(x), params))
        return func(*param_cols)

    def apply_function(self, function, axis, sub_pop=None):
        if sub_pop is None:
            return self.data.apply(function, axis)
        else:
            return self.data.loc[sub_pop].apply(function, axis)

    def get_variable(self, var, sub_pop=None, dt=0):
        var_col = self.get_correct_column(var, dt)
        if sub_pop is None:
            return self.data[var_col]
        else:
            return self.data.loc[sub_pop, var_col]

    def set_present_variable(self, target: str, value, sub_pop=None):
        present_col = self.get_correct_column(target, 0)
        if sub_pop is None:
            self.data[present_col] = value
        else:
            self.data.loc[sub_pop, present_col] = value

    def get_correct_column(self, param, dt=0):
        """Gets the correct column for a parameter and a given time delay."""
        if (self.variable_history[param] == 1):
            return param
        else:
            col_index = (self.step + dt) % self.variable_history[param]
            return self.constructParamColumn(param, col_index)

    def set_variable_by_group(self, target, groups, func, use_size=True, sub_pop=None):
        """Sets the value of a population variable at the present time step
        by calling transform group."""
        target_col = self.get_correct_column(target, 0)
        if sub_pop is None:
            self.data[target_col] = self.transform_group(groups, func, use_size)
        else:
            self.data.loc[sub_pop, target_col] = self.transform_group(groups, func,
                                                                      use_size, sub_pop)

    def transform_group(self, param_list, func, use_size=True, sub_pop=None):
        """
        Groups the data by a list of parameters and applies a function to each grouping.

        `param_list` is a list of names of columns by which you want to group the data. The order
        must match the order of arguments taken by the function `func`. \n
        `func` is a function which takes the values of those columns for a group (and optionally
        the size of the group, which should be the last argument) and returns a value or array of
        values of the size of the group. \n
        `use_size` is true by default, but should be set to false if `func` does not take the size
        of the group as an argument. \n
        `sub_pop` is `None` by default, in which case the transform acts upon the entire dataframe.
        If `sub_pop` is defined, then it acts only on the part of the dataframe defined
        by `data.loc[sub_pop]`.
        """
        # Use Dummy column to in order to enable transform method and avoid any risks to data
        param_list = list(map(lambda x: self.get_correct_column(x), param_list))

        def general_func(g):
            if len(param_list) == 1:
                args = [g.name]
            else:
                args = list(g.name)

            if (use_size):
                args.append(g.size)
            return func(*args)

        if sub_pop is not None:
            df = self.data.loc[sub_pop]
        else:
            df = self.data
        return df.groupby(param_list)["Dummy"].transform(general_func)

    def evolve(self, time_step: datetime.timedelta):
        """
        Advance the population by one time step.
        """
        # Does nothing just yet except advance the current date, track ages
        # and set death dates.
        ages = self.get_variable(col.AGE)
        ages += time_step.days / 365  # Very naive!
        self.set_present_variable(col.AGE, ages)
        # Record who has reached their max age
        died_this_period = self.demographics.determine_deaths(self)
        # self.data.loc[died_this_period, col.DATE_OF_DEATH] = self.date
        self.set_present_variable(col.DATE_OF_DEATH, self.date, died_this_period)

        if self.circumcision.vmmc_disrup_covid:
            self.circumcision.update_birth_circumcision(self.data, time_step, self.date)
        self.circumcision.update_vmmc(self)
        # Get the number of sexual partners this time step
        self.sexual_behaviour.update_sex_behaviour(self)
        self.hiv_status.update_HIV_status(self)
        self.pregnancy.update_pregnancy(self)

        # If we are at the start of the epidemic, introduce HIV into the population.
        if self.date >= HIV_APPEARANCE and not self.HIV_introduced:
            self.set_present_variable(col.HIV_STATUS, self.hiv_status.introduce_HIV(self))
            self.HIV_introduced = True

        # We should think about whether we want to return a copy or evolve
        # the population in-place. We will likely need a copy at some point.
        self.date += time_step
        self.step += 1
        return self<|MERGE_RESOLUTION|>--- conflicted
+++ resolved
@@ -10,11 +10,8 @@
 from .circumcision import CircumcisionModule
 from .demographics import DemographicsModule
 from .hiv_status import HIVStatusModule
-<<<<<<< HEAD
 from .hiv_testing import HIVTestingModule
-=======
 from .pregnancy import PregnancyModule
->>>>>>> ce7015af
 from .sexual_behaviour import SexualBehaviourModule
 
 HIV_APPEARANCE = datetime.date(1989, 1, 1)
@@ -86,16 +83,10 @@
         self.init_variable(col.STP_AGE_GROUPS, np.array([[0]]*self.size))
         self.init_variable(col.RRED_LTP, 1)
         self.init_variable(col.ADC, False)
-<<<<<<< HEAD
         self.init_variable(col.EVER_TESTED, False)
         self.init_variable(col.LAST_TEST_DATE, None)
         self.sexual_behaviour.init_sex_behaviour_groups(self)
         self.sexual_behaviour.init_risk_factors(self)
-        self.data[col.CIRCUMCISED] = False
-        self.data[col.CIRCUMCISION_DATE] = None
-        self.data[col.VMMC] = False
-        self.data[col.HARD_REACH] = False
-=======
         self.init_variable(col.CIRCUMCISED, False)
         self.init_variable(col.CIRCUMCISION_DATE, None)
         self.init_variable(col.VMMC, False)
@@ -109,7 +100,6 @@
         self.init_variable(col.ANC, False)
         self.init_variable(col.PMTCT, False)
 
->>>>>>> ce7015af
         self.demographics.initialise_hard_reach(self.data)
         if self.circumcision.vmmc_disrup_covid:
             self.circumcision.init_birth_circumcision_born(self.data, self.date)
