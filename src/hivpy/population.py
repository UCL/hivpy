--- conflicted
+++ resolved
@@ -50,7 +50,7 @@
             col.AGE: self.demographics.initialise_age(self.size),
             col.DATE_OF_DEATH: date_of_death
         })
-        self.data[col.HIV_STATUS] = self.hiv_status.initial_HIV_status(self.data)
+        self.data[col.HIV_STATUS] = self.hiv_status.initial_HIV_status(self)
         self.data[col.HIV_DIAGNOSIS_DATE] = None
         self.data[col.NUM_PARTNERS] = 0
         self.data[col.LONG_TERM_PARTNER] = False
@@ -100,17 +100,13 @@
 
         # Get the number of sexual partners this time step
         self.sexual_behaviour.update_sex_behaviour(self)
-<<<<<<< HEAD
         self.hiv_status.update_HIV_status(self)
-=======
-        self.hiv_status.update_HIV_status(self.data)
 
         # If we are at the start of the epidemic, introduce HIV into the population.
         if self.date >= HIV_APPEARANCE and not self.HIV_introduced:
-            self.data[col.HIV_STATUS] = self.hiv_status.introduce_HIV(self.data)
+            self.data[col.HIV_STATUS] = self.hiv_status.introduce_HIV(self)
             self.HIV_introduced = True
 
->>>>>>> 861169ad
         # We should think about whether we want to return a copy or evolve
         # the population in-place. We will likely need a copy at some point.
         self.date += time_step
