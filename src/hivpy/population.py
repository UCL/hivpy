import datetime

import pandas as pd

import hivpy.column_names as col

from .demographics import DemographicsModule
from .hiv_status import HIVStatusModule
from .sexual_behaviour import SexualBehaviourModule


class Population:
    """A set of individuals with particular characteristics."""
    size: int  # how many individuals to create in total
    data: pd.DataFrame  # the underlying data
    params: dict  # population-level parameters
    date: datetime.date  # current date

    def __init__(self, size, start_date):
        """Initialise a population of the given size."""
        self.size = size
        self.date = start_date
        self.demographics = DemographicsModule()
        self.sexual_behaviour = SexualBehaviourModule()
        self.hiv_status = HIVStatusModule()
        self._sample_parameters()
        self._create_population_data()

    def _sample_parameters(self):
        """Randomly determine the uncertain population-level parameters."""
        # Example: Each person will have a predetermined max age,
        # which will come from a normal distribution. The mean of
        # that distrubition is chosen randomly for each population.
        # avg_max_age = random.choices([80, 85, 90], [0.4, 0.4, 0.2])
        # self.params = {
        #     'avg_max_age': avg_max_age,
        # }

    def _create_population_data(self):
        """Populate the data frame with initial values."""
        # NB This is a prototype. We should use the new numpy random interface:
        # https://numpy.org/doc/stable/reference/random/index.html#random-quick-start
        date_of_death = [None] * self.size
        self.data = pd.DataFrame({
            col.SEX: self.demographics.initialize_sex(self.size),
            col.AGE: self.demographics.initialise_age(self.size),
            col.DATE_OF_DEATH: date_of_death
        })
        self.data[col.HIV_STATUS] = self.hiv_status.initial_HIV_status(self.data)
        self.data[col.HIV_DIAGNOSIS_DATE] = None
        self.data[col.NUM_PARTNERS] = 0
        self.sexual_behaviour.init_sex_behaviour_groups(self.data)
        self.sexual_behaviour.init_risk_factors(self.data)
        self.sexual_behaviour.num_short_term_partners(self)

<<<<<<< HEAD
    def _create_attributes(self):
        """Determine what aggregate measures can be computed and how."""
        attributes = {}

        # Helper functions
        def count_alive(population_data):
            """Count how many people don't have a set date of death yet."""
            return self.size - population_data.date_of_death.count()

        def count_sex_alive(population_data, sex):
            """Count how many people of the given sex are alive."""
            assert sex in SexType
            # Should also make sure they are alive! (always true for now)
            alive = population_data.date_of_death is not None
            return population_data[alive].sex.value_counts()[sex]

        attributes["num_alive"] = count_alive
        attributes["num_male"] = functools.partial(count_sex_alive, sex="male")
        attributes["num_female"] = functools.partial(count_sex_alive, sex="female")
        self.attributes = attributes

    def has_attribute(self, attribute_name):
        """Return whether the named attribute exists in the population."""
        return attribute_name in self.attributes

    def get(self, attribute_name):
        """Get the value of the named attribute at the current date."""
        return self.attributes[attribute_name](self.data)

    def transform_group(self, param_list, func, use_size=True, **kwargs):
        """Groups the data by a list of parameters and applies a function to each grouping"""
        # HIV_STATUS is just a dummy column to allow us to use the transform method
        def general_func(g):
            args = list(g.name)
            if(use_size):
                args.append(g.size)
            return func(*args)
        if "sub_pop" in kwargs.keys():
            df = self.data.loc[kwargs["sub_pop"]]
        else:
            df = self.data
        return df.groupby(param_list)[col.HIV_STATUS].transform(general_func)

=======
>>>>>>> 0bcefcd4
    def evolve(self, time_step: datetime.timedelta):
        """Advance the population by one time step."""
        # Does nothing just yet except advance the current date, track ages
        # and set death dates.
        self.data.age += time_step.days / 365  # Very naive!
        # Record who has reached their max age
        died_this_period = self.demographics.determine_deaths(self)
        self.data.loc[died_this_period, col.DATE_OF_DEATH] = self.date

        # Get the number of sexual partners this time step
        self.sexual_behaviour.update_sex_behaviour(self)
        self.hiv_status.update_HIV_status(self.data)
        # We should think about whether we want to return a copy or evolve
        # the population in-place. We will likely need a copy at some point.
        self.date += time_step
        return self<|MERGE_RESOLUTION|>--- conflicted
+++ resolved
@@ -1,9 +1,11 @@
 import datetime
+import functools
 
 import pandas as pd
 
 import hivpy.column_names as col
 
+from .common import SexType
 from .demographics import DemographicsModule
 from .hiv_status import HIVStatusModule
 from .sexual_behaviour import SexualBehaviourModule
@@ -53,7 +55,6 @@
         self.sexual_behaviour.init_risk_factors(self.data)
         self.sexual_behaviour.num_short_term_partners(self)
 
-<<<<<<< HEAD
     def _create_attributes(self):
         """Determine what aggregate measures can be computed and how."""
         attributes = {}
@@ -88,7 +89,7 @@
         # HIV_STATUS is just a dummy column to allow us to use the transform method
         def general_func(g):
             args = list(g.name)
-            if(use_size):
+            if (use_size):
                 args.append(g.size)
             return func(*args)
         if "sub_pop" in kwargs.keys():
@@ -97,8 +98,6 @@
             df = self.data
         return df.groupby(param_list)[col.HIV_STATUS].transform(general_func)
 
-=======
->>>>>>> 0bcefcd4
     def evolve(self, time_step: datetime.timedelta):
         """Advance the population by one time step."""
         # Does nothing just yet except advance the current date, track ages
