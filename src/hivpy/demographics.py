--- conflicted
+++ resolved
@@ -52,11 +52,6 @@
     (80, 85): 0.07,
     (85, inf): 0.15
 }
-<<<<<<< HEAD
-DEATH_RATES = {  # annual death rates per sex
-    SexType.Male: DEATH_RATE_MALE,
-    SexType.Female: DEATH_RATE_FEMALE
-=======
 # DEATH_RATES = {  # annual death rates per sex
 #     SexType.Male: DEATH_RATE_MALE,
 #     SexType.Female: DEATH_RATE_FEMALE
@@ -64,7 +59,6 @@
 DEATH_RATES = {  # annual death rates per sex
     SexType.Male: [0] + list(DEATH_RATE_MALE.values()),
     SexType.Female: [0] + list(DEATH_RATE_FEMALE.values())
->>>>>>> b48ce579
 }
 
 
@@ -240,11 +234,7 @@
 
         return age_distribution.gen_ages(count)
 
-<<<<<<< HEAD
-    def determine_deaths(self, population_data: pd.DataFrame) -> pd.Series:
-=======
     def determine_deaths_old(self, population_data: pd.DataFrame) -> pd.Series:
->>>>>>> b48ce579
         """Get which individuals die in a time step, as a boolean Series."""
         all_died = pd.Series([False] * len(population_data))
         for sex in SexType:
@@ -261,14 +251,6 @@
                 all_died |= pd.Series(died, index=group.index)
         return population_data.date_of_death.isnull() & all_died
 
-<<<<<<< HEAD
-        # rates = np.ones(len(population_data)) * self.params["death_rate"]
-        # Assuming time step of 3 months
-        # probs = np.exp(-rates / 4)
-        probs = 1 - np.exp(-self.params["death_rate"] / 4)
-        return (population_data.date_of_death.isnull()
-                & np.random.choice([True, False], size=len(population_data), p=[probs, 1-probs]))
-=======
     def determine_deaths(self, population_data: pd.DataFrame) -> pd.Series:
         """Get which individuals die in a time step, as a boolean Series."""
         # This binning should perhaps happen when the date advances
@@ -285,5 +267,4 @@
             death_probs[entries] = prob_of_death
             # Mark those who died from this group and sex
         rands = np.random.random_sample(len(population_data))
-        return population_data.date_of_death.isnull() & (rands < death_probs)
->>>>>>> b48ce579
+        return population_data.date_of_death.isnull() & (rands < death_probs)