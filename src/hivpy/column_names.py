"""
Column names in the Population Data-Frame.
"""

SEX = "sex"                                     # common.SexType: SexType.Male for male and SexType.Female for female
AGE = "age"                                     # float: age at the current date
AGE_GROUP = "age_group"                         # int: discrete age grouping based on age
LTP_AGE_GROUP = "ltp_age_group"                 # int: discrete age group for starting / longevity of ltp

RISK = "risk"                                   # float: overall risk value from combined factors
RISK_AGE = "risk_age"                           # float: risk reduction factor based on age
RISK_ADC = "risk_adc"                           # float: risk reduction for AIDS defining condition
RISK_BALANCE = "risk_balance"                   # float: risk reduction factor to re-balance male & female partner numbers
RISK_DIAGNOSIS = "risk_diagnosis"               # float: risk reduction associated with recent HIV diagnosis
RISK_PERSONAL = "risk_personal"                 # float: individual risk reduction applied with a certain probability
RISK_LTP = "risk_long_term_partnered"           # float: risk reduction for people in long term partnerships
RISK_ART_ADHERENCE = "risk_art_adherence"       # float: risk reduction associated with low ART adherence
RISK_INITIAL = "risk_initial"                   # float: initial risk reduction factor
CIRCUMCISED = "circumcised"                     # bool: True if a man is circumcised
CIRCUMCISION_DATE = "circumcision_date"         # None | datetime.date: date of circumcision if circumcised, o/w None
VMMC = "vmmc"                                   # bool: True if voluntary medical male circumcision was applied

NUM_PARTNERS = "num_partners"                   # float: number of short term condomless sex partners during the current time step
SEX_MIX_AGE_GROUP = "sex_mix_age_group"         # int: discrete age group for sexual mixing
STP_AGE_GROUPS = "stp_age_groups"               # int array: age groups of short term partners
SEX_BEHAVIOUR = "sex_behaviour"                 # int: sexual behaviour grouping
SEX_BEHAVIOUR_CLASS = "sex_class"               # sexual_behaviour.SexBehaviourClass(enum): Men, Young Women, Older Women, or Sex Workers
LONG_TERM_PARTNER = "long_term_partner"         # bool: True if the subject has a long term condomless partner
LTP_LONGEVITY = "ltp_longevity"                 # int: categorises longevity of long term partnerships (higher => more stable)
LOW_FERTILITY = "low_fertility"                 # bool: True if a woman is considered to have a 0% chance of pregnancy, o/w False
PREGNANT = "pregnant"                           # bool: True if a woman is currently pregnant
ANC = "anc"                                     # bool: True if in antenatal care
PMTCT = "pmtct"                                 # bool: True if undergoing prevention of mother to child transmission care
LAST_PREGNANCY_DATE = "last_pregnancy_date"     # None | datetime.date: date of most recent pregnancy, o/w None if never pregnant
NUM_CHILDREN = "num_children"                   # int: number of children a woman has
NUM_HIV_CHILDREN = "num_HIV_children"           # int: number of children infected with HIV a woman has
WANT_NO_CHILDREN = "want_no_children"           # bool: True if a woman does not want any more children

SEX_WORKER = "sex_worker"                       # bool: True if person is a sex worker, o/w False
SW_AGE_GROUP = "sw_age_group"                   # int: categorises sex worker behaviour by age
DATE_STOP_SW = "date_stop_sex_work"             # date: date at which a former sex worker (last) stopped sex work
SW_PROGRAM_VISIT = "sw_program_visit"           # bool: True if sex worker is engaged with sex worker program
SW_TEST_6MONTHLY = "sw_test_6monthly"           # bool: True if sex worker is tested for HIV bi-annually
SW_HIGHER_INT = "sw_higher_int"                 # bool: TODO: something sex workers and ART disadvantage?
SW_ART_DISENGAGE = "sw_art_disengage"           # bool: True if sex worker has a lower levels of ART engagement
SW_PROGRAM = "sw_program"                       # bool: True if a sex worker program is in place
SW_PROGRAM_EFFECT = "sw_program_effect"         # enum: STRONG or WEAK sex worker program efficacy
EVER_SEX_WORKER = "ever_sex_worker"             # bool: True if person has ever been a sex worker
AGE_STOP_SEX_WORK = "age_stop_sex_work"         # float: age at which former sex worker (last) stopped sex work
LIFE_SEX_RISK = "life_sex_risk"                 # int: value in (1, 2, 3) indicating risk of adopting sex work
STI = "sti"                                     # bool: True if has sexually transmitted infection (non HIV), false o/w (TODO: DUMMIED)

HARD_REACH = "hard_reach"                       # bool: True if person is reluctant to test for HIV (also affects PrEP and VMMC), but will still test if symptomatic or in antenatal care
EVER_TESTED = "ever_tested"                     # bool: True if person has ever been tested for HIV
LAST_TEST_DATE = "last_test_date"               # None | datetime.date: date of last HIV test
NSTP_LAST_TEST = "nstp_last_test"               # int: number of short term condomless sex partners since last test (DUMMY)
NP_LAST_TEST = "np_last_test"                   # int: total number of condomless sex partners since last test (DUMMY)
HIV_STATUS = "HIV_status"                       # bool: True if person is HIV positive, o/w False
DATE_HIV_INFECTION = "date_HIV_infection"       # None | date: date of HIV infection if HIV+, o/w None
IN_PRIMARY_INFECTION = "in_primary_infection"   # bool: True if a person contracted HIV within 3 months of the current date, o/w False
HIV_DIAGNOSED = "HIV_diagnosed"                 # bool: True if individual had a positive HIV test
HIV_DIAGNOSIS_DATE = "HIV_Diagnosis_Date"       # None | datetime.date: date of HIV diagnosis (to nearest timestep) if HIV+, o/w None
VIRAL_LOAD_GROUP = "viral_load_group"           # int: value 0-5 placing bounds on viral load for an HIV positive person
VIRAL_LOAD = "viral_load"                       # float: viral load for HIV+ person
CD4 = "cd4"                                     # None | float: CD4 count per cubic millimeter; set to None for people w/o HIV
MAX_CD4 = "max_cd4"                             # float: maximum CD4 count to which a person can return when on ART
ART_NAIVE = "art_naive"                         # bool: True if person has never been on antiretroviral therapy
X4_VIRUS = "x4_virus"                           # bool: True if X4 virus is present in person, False otherwise

<<<<<<< HEAD
=======
ADC = "AIDS_defining_condition"                 # bool: True if AIDS defining condition is present

>>>>>>> 22bf41ea
DATE_OF_DEATH = "date_of_death"                 # None | datetime.date: date of death if dead, o/w None
WHO3_EVENT = "who3_event"                       # Bool: True if who3 disease occurs this timestep in HIV positive person
NON_TB_WHO3 = "non_tb_who3"                     # Bool: True if non-tb who3 disease occurs this timestep in HIV positive person
TB = "tb"                                       # Bool: True if tb occurs this timestep in HIV positive person
TB_DIAGNOSED = "tb_diagnosed"                   # Bool: True if TB is diagnosed this timestep
C_MENINGITIS = "c_meningitis"                       # Bool: True if cryptococcal meningitis occurs this timestep
C_MENINGITIS_DIAGNOSED = "c_meningitis_diagnosed"   # Bool: True if cryptococcal meningitis diagnosed this timestep
SBI = "serious_bacterial_infection"             # Bool: True if serious bacterial infection this time step
SBI_DIAGNOSED = "sbi_diagnosed"                 # Bool: True if SBI diagnosed this time step
WHO4_OTHER = "who4_other"                       # Bool: True if other WHO4 disease occurs this timestep
WHO4_OTHER_DIAGNOSED = "who4_other_diagnosed"   # Bool: True if other WHO4 disease diagnosed this timestep
ADC = "AIDS_defining_condition"                 # Bool: presence of AIDS defining condition (any WHO4)

ART_ADHERENCE = "art_adherence"                 # DUMMY

TA_MUTATION = "tam"                             # X_MUTATION: drug resistance cols (TODO: all 24 currently DUMMIED)
M184_MUTATION = "m184m"
K65_MUTATION = "k65m"
Q151_MUTATION = "q151m"
K103_MUTATION = "k103m"
Y181_MUTATION = "y181m"
G190_MUTATION = "g190m"
P32_MUTATION = "p32m"
P33_MUTATION = "p33m"
P46_MUTATION = "p46m"
P47_MUTATION = "p47m"
P50L_MUTATION = "p50lm"
P50V_MUTATION = "p50vm"
P54_MUTATION = "p54m"
P76_MUTATION = "p76m"
P82_MUTATION = "p82m"
P84_MUTATION = "p84m"
P88_MUTATION = "p88m"
P90_MUTATION = "p90m"
IN118_MUTATION = "in118m"
IN140_MUTATION = "in140m"
IN148_MUTATION = "in148m"
IN155_MUTATION = "in155m"
IN263_MUTATION = "in263m"<|MERGE_RESOLUTION|>--- conflicted
+++ resolved
@@ -67,11 +67,6 @@
 ART_NAIVE = "art_naive"                         # bool: True if person has never been on antiretroviral therapy
 X4_VIRUS = "x4_virus"                           # bool: True if X4 virus is present in person, False otherwise
 
-<<<<<<< HEAD
-=======
-ADC = "AIDS_defining_condition"                 # bool: True if AIDS defining condition is present
-
->>>>>>> 22bf41ea
 DATE_OF_DEATH = "date_of_death"                 # None | datetime.date: date of death if dead, o/w None
 WHO3_EVENT = "who3_event"                       # Bool: True if who3 disease occurs this timestep in HIV positive person
 NON_TB_WHO3 = "non_tb_who3"                     # Bool: True if non-tb who3 disease occurs this timestep in HIV positive person
