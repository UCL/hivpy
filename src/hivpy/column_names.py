--- conflicted
+++ resolved
@@ -78,12 +78,8 @@
 LTP_IN_PRIMARY = "ltp_in_primary"               # bool: True if a person's long term partner is in primary infection
 HIV_DIAGNOSED = "HIV_diagnosed"                 # bool: True if individual had a positive HIV test
 HIV_DIAGNOSIS_DATE = "HIV_Diagnosis_Date"       # None | datetime.date: date of HIV diagnosis (to nearest timestep) if HIV+, o/w None
-<<<<<<< HEAD
 VIRAL_LOAD_GROUP = "viral_load_group"           # int: value 0-5 placing bounds on viral load for an HIV positive person. [(0, 2.7), (2.7, 3.7), (3.7, 4.7), (4.7, 5.7), > 5.7, primary infection]
-=======
 UNDER_CARE = "under_care"                       # bool: True if under care after a positive HIV diagnosis
-VIRAL_LOAD_GROUP = "viral_load_group"           # int: value 0-5 placing bounds on viral load for an HIV positive person
->>>>>>> 7944ba66
 VIRAL_LOAD = "viral_load"                       # float: viral load for HIV+ person
 VIRAL_SUPPRESSION = "viral suppression"         # bool: True if person is virally suppressed
 RESISTANCE_MUTATIONS = "resistance_mutations"   # integer: total proportion of (people in?) resistance mutations
