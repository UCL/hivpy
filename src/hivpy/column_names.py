--- conflicted
+++ resolved
@@ -31,15 +31,9 @@
 NUM_CHILDREN = "num_children"                   # int: number of children a woman has
 WANT_NO_CHILDREN = "want_no_children"           # bool: True if a woman does not want any more children
 
-<<<<<<< HEAD
+HARD_REACH = "hard_reach"                       # bool: True if person is reluctant to test for HIV (also affects PrEP and VMMC), but will still test if symptomatic or in antenatal care
 HIV_STATUS = "HIV_status"                       # bool: True if person is HIV positive, o/w False
 HIV_DIAGNOSIS_DATE = "HIV_Diagnosis_Date"       # None | datetime.date: date of HIV diagnosis (to nearest timestep) if HIV+, o/w None
 VIRAL_LOAD_GROUP = "viral_load_group"           # int: value 1-6 placing bounds on viral load for an HIV positive person
-=======
-HARD_REACH = "hard_reach"                   # bool: True if person is reluctant to test for HIV (also affects PrEP and VMMC), but will still test if symptomatic or in antenatal care
-HIV_STATUS = "HIV_status"                   # bool: True if person is HIV positive, o/w False
-HIV_DIAGNOSIS_DATE = "HIV_Diagnosis_Date"   # None | datetime.date: date of HIV diagnosis (to nearest timestep) if HIV+, o/w None
-VIRAL_LOAD_GROUP = "viral_load_group"       # int: value 1-6 placing bounds on viral load for an HIV positive person
->>>>>>> cf48e650
 
 DATE_OF_DEATH = "date_of_death"                 # None | datetime.date: date of death if dead, o/w None