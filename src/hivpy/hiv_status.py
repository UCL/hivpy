--- conflicted
+++ resolved
@@ -102,12 +102,9 @@
         population.init_variable(col.RISK_LTP_INFECTED, 0.0)
         population.init_variable(col.DATE_HIV_INFECTION, None)
         population.init_variable(col.IN_PRIMARY_INFECTION, False)
-<<<<<<< HEAD
+        population.init_variable(col.HIV_INFECTION_GE6M, False)  # FIXME: DUMMY variable
         population.init_variable(col.LTP_IN_PRIMARY, False)
         population.init_variable(col.RESISTANCE_MUTATIONS, 0)
-=======
-        population.init_variable(col.HIV_INFECTION_GE6M, False)  # FIXME: DUMMY variable
->>>>>>> c9cd46a4
         population.init_variable(col.CD4, 0.0)
         population.init_variable(col.MAX_CD4, 6.6 + rng.normal(0, 0.25, size=population.size))
         population.init_variable(col.HIV_DIAGNOSED, False)
