from __future__ import annotations

from typing import TYPE_CHECKING

if TYPE_CHECKING:
    from .population import Population

import operator as op

import numpy as np
import pandas as pd

import hivpy.column_names as col

from . import output
from .common import COND, SexType, opposite_sex, rng, timedelta


class HIVStatusModule:

    initial_hiv_newp_threshold = 7  # lower limit for HIV infection at start of epidemic
    initial_hiv_prob = 0.8  # for those with enough partners at start of epidemic

    def __init__(self):
        self.output = output.simulation_output
        # FIXME: move these to data file
        # a more descriptive name would be nice
        self.tr_rate_primary = 0.16
        self.tr_rate_undetectable_vl = rng.choice([0.0000, 0.0001, 0.0010], p=[0.7, 0.2, 0.1])
        self.transmission_factor = rng.choice([1/1.5, 1, 1.5])
        self.stp_transmission_factor = rng.choice(
            [0.3, 0.4, 0.5, 0.6, 0.7, 0.8, 0.9, 1.0, 1/0.8, 1/0.6, 1/0.4])
        # proportion of infected stps in population by sex and age group
        # age groups: 15-24, 25-34, 35-44, 45-54, 55-64
        self.ratio_infected_stp = {SexType.Male: np.zeros(5),
                                   SexType.Female: np.zeros(5)}
        # proportion of stps with different viral load groups in general population for each sex and age group
        self.ratio_vl_stp = {SexType.Male: [np.zeros(6)]*5,
                             SexType.Female: [np.zeros(6)]*5}
        self.women_transmission_factor = rng.choice([1., 1.5, 2.], p=[0.05, 0.25, 0.7])
        self.young_women_transmission_factor = rng.choice([1., 2., 3.]) * self.women_transmission_factor
        self.sti_transmission_factor = rng.choice([2., 3.])
        self.stp_transmission_means = self.transmission_factor * self.stp_transmission_factor * \
            np.array([0, self.tr_rate_undetectable_vl / self.transmission_factor, 0.01,
                      0.03, 0.06, 0.1, self.tr_rate_primary])
        self.stp_transmission_sigmas = np.array(
            [0, 0.000025, 0.0025, 0.0075, 0.015, 0.025, 0.075])
        self.circumcision_risk_reduction = 0.4  # reduce infection risk by 60%
        self.vl_base_change = rng.choice([1.0, 1.5, 2.0])  # TODO: move to data file
        self.cd4_base_change = rng.choice([0.7, 0.85, 1.0, 1/0.85, 1/0.7])  # TODO: move to data file

        self.initial_mean_sqrt_cd4 = 27.5
        self.sigma_cd4 = 1.2

        # HIV related risk of disease and death
        self.disease_cd4_boundaries = np.array([10, 20, 30, 40, 50, 60, 70, 80, 90, 100, 125, 150, 175,
                                                200, 225, 250, 275, 300, 325, 350, 375, 400, 450, 500, 650])
        self.base_rate_disease = np.array([2.5, 1.8, 1.1, 0.8, 0.5, 0.4, 0.32, 0.28,
                                           0.23, 0.20, 0.17, 0.13, 0.10, 0.08, 0.065,
                                           0.055, 0.045, 0.037, 0.03, 0.025, 0.022, 0.02,
                                           0.016, 0.013, 0.01, 0.002])
        assert (len(self.disease_cd4_boundaries)+1 == len(self.base_rate_disease))
        self.disease_vl_boundaries = np.array([3, 4, 4.5, 5, 5.5])
        self.vl_disease_factor = np.array([0.2, 0.3, 0.6, 0.9, 1.2, 1.6])
        self.who3_risk_factor = 5

        self.who3_proportion_tb = 0.2
        self.tb_base_diagnosis_prob = rng.choice([0.25, 0.5, 0.75])

        self.prop_ADC_cryp_meningitis = 0.15
        self.CM_base_diagnosis_prob = rng.choice([0.25, 0.5, 0.75])

        self.prop_ADC_SBI = 0.15
        self.SBI_base_diagnosis_prob = rng.choice([0.25, 0.5, 0.75])

        self.prop_ADC_other = 1 - (self.prop_ADC_cryp_meningitis + self.prop_ADC_SBI)
        self.WHO4_base_diagnosis_prob = rng.choice([0.25, 0.5, 0.75])

        self.hiv_mortality_factor = 0.25
        self.tb_mortality_factor = rng.choice([1.5, 2, 3])
        self.sbi_mortality_factor = rng.choice([1.5, 2, 3])
        self.cm_mortality_factor = rng.choice([3, 5, 10])
        self.other_adc_mortality_factor = rng.choice([1.5, 2, 3])

    def init_HIV_variables(self, population: Population):
        population.init_variable(col.HIV_STATUS, False)
        population.init_variable(col.DATE_HIV_INFECTION, None)
        population.init_variable(col.IN_PRIMARY_INFECTION, False)
        population.init_variable(col.CD4, 0.0)
        population.init_variable(col.MAX_CD4, 6.6 + rng.normal(0, 0.25, size=population.size))
        population.init_variable(col.HIV_DIAGNOSED, False)
        population.init_variable(col.HIV_DIAGNOSIS_DATE, None)
        population.init_variable(col.VIRAL_LOAD_GROUP, None)
        population.init_variable(col.VIRAL_LOAD, 0.0)
        population.init_variable(col.X4_VIRUS, False)

        population.init_variable(col.WHO3_EVENT, False)
        population.init_variable(col.NON_TB_WHO3, False, n_prev_steps=1)
        population.init_variable(col.TB, False, n_prev_steps=2)
        population.init_variable(col.TB_DIAGNOSED, False)
<<<<<<< HEAD
        population.init_variable(col.ADC, False, n_prev_steps=1)
=======
        population.init_variable(col.TB_INFECTION_DATE, None)
        population.init_variable(col.ADC, False)
>>>>>>> 4b339992
        population.init_variable(col.C_MENINGITIS, False)
        population.init_variable(col.C_MENINGITIS_DIAGNOSED, False)
        population.init_variable(col.SBI, False)
        population.init_variable(col.SBI_DIAGNOSED, False)
        population.init_variable(col.WHO4_OTHER, False)
        population.init_variable(col.WHO4_OTHER_DIAGNOSED, False)

        self.init_resistance_mutations(population)

    def initial_HIV_status(self, population: pd.DataFrame):
        """
        Initialise HIV status at the start of the simulation to no infections.
        """
        # This may be useful as a separate method if we end up representing status
        # as something more complex than a boolean, e.g. an enum.
        return pd.Series(False, population.index)

    def introduce_HIV(self, population: Population):
        """
        Initialise HIV status at the start of the pandemic.
        """
        # At the start of the epidemic, we consider only people with short-term partners over
        # the threshold as potentially infected.
        initial_candidates = population.get_sub_pop(
            [(col.NUM_PARTNERS, op.ge, self.initial_hiv_newp_threshold)])
        # initial_candidates = population[col.NUM_PARTNERS] >= self.initial_hiv_newp_threshold
        # Each of them has the same probability of being infected.
        num_init_candidates = len(initial_candidates)
        rands = rng.uniform(size=num_init_candidates)
        initial_infection = rands < self.initial_hiv_prob
        population.set_present_variable(col.HIV_STATUS, initial_infection, sub_pop=initial_candidates)
        newly_infected = population.get_sub_pop([(col.HIV_STATUS, op.eq, True)])
        self.initialise_HIV_progression(population, newly_infected)

    def update_partner_risk_vectors(self, population: Population):
        """
        Calculate the risk factor associated with each sex and age group.
        """
        # Update viral load groups based on viral load / primary infection

        HIV_positive_pop = population.get_sub_pop([(col.HIV_STATUS, op.eq, True)])
        in_primary_infection = population.get_sub_pop([(col.IN_PRIMARY_INFECTION, op.eq, True)])

        population.set_present_variable(col.VIRAL_LOAD_GROUP, 5, in_primary_infection)

        # Should we be using for loops here or can we do better?
        for sex in SexType:
            for age_group in range(5):   # FIXME: need to get number of age groups from somewhere
                sub_pop = population.get_sub_pop([(col.SEX, op.eq, sex),
                                                  (col.SEX_MIX_AGE_GROUP, op.eq, age_group)])
                # total number of people partnered to people in this group
                n_stp_total = sum(population.get_variable(col.NUM_PARTNERS, sub_pop))
                # num people partnered to HIV+ people in this group
                HIV_positive_subpop = population.get_sub_pop_intersection(sub_pop, HIV_positive_pop)
                n_stp_of_infected = sum(population.get_variable(col.NUM_PARTNERS, HIV_positive_subpop))
                # probability of being HIV positive
                if n_stp_of_infected == 0:
                    self.ratio_infected_stp[sex][age_group] = 0
                else:
                    self.ratio_infected_stp[sex][age_group] = n_stp_of_infected / \
                        n_stp_total  # TODO: need to double check this definition
                # chances of being in a given viral group
                if n_stp_of_infected > 0:
                    self.ratio_vl_stp[sex][age_group] = [
                        sum(population.get_variable(col.NUM_PARTNERS,
                            population.get_sub_pop_intersection(
                                HIV_positive_subpop,
                                population.get_sub_pop([(col.VIRAL_LOAD_GROUP, op.eq, vg)])
                            )))/n_stp_of_infected for vg in range(6)]

    def set_primary_infection(self, population: Population):
        # Update primary infection status
        past_primary_infection = population.get_sub_pop(
            [(col.DATE_HIV_INFECTION, op.le, population.date - timedelta(days=90))])
        population.set_present_variable(col.IN_PRIMARY_INFECTION, False, past_primary_infection)

    def set_viral_load_groups(self, population: Population):
        HIV_positive_pop = population.get_sub_pop(COND(col.HIV_STATUS, op.eq, True))
        population.set_present_variable(col.VIRAL_LOAD_GROUP,
                                        np.digitize(population.get_variable(col.VIRAL_LOAD, HIV_positive_pop),
                                                    np.array([2.7, 3.7, 4.7, 5.7])),
                                        HIV_positive_pop)

    def init_resistance_mutations(self, population: Population):
        """
        Initialise drug resistance mutations at the start of the simulation to False.
        """
        population.init_variable(col.TA_MUTATION, False)
        population.init_variable(col.M184_MUTATION, False)
        population.init_variable(col.K65_MUTATION, False)
        population.init_variable(col.Q151_MUTATION, False)
        population.init_variable(col.K103_MUTATION, False)
        population.init_variable(col.Y181_MUTATION, False)
        population.init_variable(col.G190_MUTATION, False)
        population.init_variable(col.P32_MUTATION, False)
        population.init_variable(col.P33_MUTATION, False)
        population.init_variable(col.P46_MUTATION, False)
        population.init_variable(col.P47_MUTATION, False)
        population.init_variable(col.P50L_MUTATION, False)
        population.init_variable(col.P50V_MUTATION, False)
        population.init_variable(col.P54_MUTATION, False)
        population.init_variable(col.P76_MUTATION, False)
        population.init_variable(col.P82_MUTATION, False)
        population.init_variable(col.P84_MUTATION, False)
        population.init_variable(col.P88_MUTATION, False)
        population.init_variable(col.P90_MUTATION, False)
        population.init_variable(col.IN118_MUTATION, False)
        population.init_variable(col.IN140_MUTATION, False)
        population.init_variable(col.IN148_MUTATION, False)
        population.init_variable(col.IN155_MUTATION, False)
        population.init_variable(col.IN263_MUTATION, False)

    def stp_HIV_transmission(self, person):
        """
        Returns True if HIV transmission occurs, and False otherwise.
        """
        HIV_probabilities = np.array([self.ratio_infected_stp[opposite_sex(
            person[col.SEX])][age_group] for age_group in person[col.STP_AGE_GROUPS]])

        infection = False
        for partner in range(person[col.NUM_PARTNERS]):
            if (rng.random() < HIV_probabilities[partner]):
                stp_viral_group = rng.choice(6, p=self.ratio_vl_stp[opposite_sex(person[col.SEX])]
                                                                   [person[col.STP_AGE_GROUPS][partner]])
                viral_transmission_probability = max(0, rng.normal(self.stp_transmission_means[stp_viral_group],
                                                                   self.stp_transmission_sigmas[stp_viral_group]))
                if person[col.SEX] is SexType.Female:
                    if person[col.AGE] < 20:
                        viral_transmission_probability = (viral_transmission_probability
                                                          * self.young_women_transmission_factor)
                    else:
                        viral_transmission_probability = (viral_transmission_probability
                                                          * self.women_transmission_factor)
                elif person[col.CIRCUMCISED]:
                    viral_transmission_probability = (viral_transmission_probability
                                                      * self.circumcision_risk_reduction)

                if person[col.STI]:
                    viral_transmission_probability = viral_transmission_probability * self.sti_transmission_factor

                if (rng.random() < viral_transmission_probability):
                    # TODO: Superinfection, PREP, etc.
                    infection = True
                    self.output.infected_stp += 1
                    # in primary infection
                    if stp_viral_group == 5:
                        self.output.infected_primary_infection += 1
                    break

        return infection

    def update_HIV_status(self, population: Population):
        """
        Update HIV status for new transmissions in the last time period.
        Super simple model where probability of being infected by a given person
        is prevalence times transmission risk (P x r).
        Probability of each new partner not infecting you then is (1-Pr),
        and then prob of n partners independently not infecting you is (1-Pr)**n,
        so probability of infection is 1-((1-Pr)**n).
        """
        self.update_partner_risk_vectors(population)
        # select uninfected people that have at least one short-term partner
        HIV_neg_active_pop = population.get_sub_pop([(col.HIV_STATUS, op.eq, False),
                                                     (col.NUM_PARTNERS, op.gt, 0)])

        # Get people who already have HIV prior to transmission (for updating their progression)
        initial_HIV_pos = population.get_sub_pop([(col.HIV_STATUS, op.eq, True)])

        # TODO: Add ltp HIV transmission
        # Determine HIV status after transmission
        new_HIV_status = population.apply_function(self.stp_HIV_transmission, 1, HIV_neg_active_pop)

        # Apply HIV status to sub-population
        population.set_present_variable(col.HIV_STATUS,
                                        new_HIV_status,
                                        HIV_neg_active_pop)
        newly_infected = population.get_sub_pop([(col.HIV_STATUS, op.eq, True),
                                                 (col.DATE_HIV_INFECTION, op.eq, None)])

        self.initialise_HIV_progression(population, newly_infected)
        self.update_HIV_progression(population, initial_HIV_pos)

    def initialise_HIV_progression(self, population: Population, newly_infected):
        """
        Sets the initial viral load and CD4 counts for people with newly acquired HIV.
        Depends on sex and age (not age group). CD4 counts depend on viral load, so is
        necessarily calculated second.
        Sets the date of HIV infection.
        """
        population.set_present_variable(col.DATE_HIV_INFECTION, population.date, newly_infected)
        population.set_present_variable(col.IN_PRIMARY_INFECTION, True, newly_infected)

        def set_initial_viral_load(person):
            initial_vl = rng.normal(4.075, 0.5) + (person[col.AGE] - 35)*0.005
            if person[col.SEX] == SexType.Female:
                initial_vl = initial_vl - 0.2
            initial_vl = min(6.5, initial_vl)
            return initial_vl

        population.set_present_variable(col.VIRAL_LOAD,
                                        population.apply_function(set_initial_viral_load, 1, sub_pop=newly_infected),
                                        sub_pop=newly_infected)

        def set_initial_CD4(person):
            sqrt_cd4 = self.initial_mean_sqrt_cd4 - (1.5 * person[col.VIRAL_LOAD]) + rng.normal(0, 2) \
                       - (person[col.AGE] - 35)*0.05
            upper_sqrt_cd4 = np.sqrt(1500)
            lower_sqrt_cd4 = 18
            sqrt_cd4 = min(upper_sqrt_cd4, max(sqrt_cd4, lower_sqrt_cd4))  # clamp sqrt_cd4 to be in limits
            return sqrt_cd4**2

        population.set_present_variable(col.CD4,
                                        population.apply_function(set_initial_CD4, 1, sub_pop=newly_infected),
                                        sub_pop=newly_infected)

    def update_HIV_progression(self, population: Population, HIV_subpop):
        """
        Updates HIV related variables viral load & CD4 count
        """

        # For people who are not on treatment
        # Viral Load
        art_naive_pop = population.get_sub_pop_intersection(
            HIV_subpop, population.get_sub_pop([(col.ART_NAIVE, op.eq, True)]))
        ages = population.get_variable(col.AGE, art_naive_pop)
        delta_vl = self.vl_base_change*0.02275 + (0.05 * rng.normal(size=len(ages))) + (ages - 35)*0.00075
        prev_vl = population.get_variable(col.VIRAL_LOAD, art_naive_pop)

        population.set_present_variable(col.VIRAL_LOAD, prev_vl + delta_vl, art_naive_pop)
        high_vl = population.get_sub_pop_intersection(
            art_naive_pop, population.get_sub_pop([(col.VIRAL_LOAD, op.gt, 6.5)]))
        population.set_present_variable(col.VIRAL_LOAD, 6.5, high_vl)

        # CD4 count
        vl_lims = np.array([3, 3.5, 4., 4.5, 5., 5.5, 6])
        vl_groups = np.digitize(prev_vl, vl_lims)
        vl_group_factors = np.array([0.0, 0.022, 0.095, 0.4, 0.4, 0.85, 1.3, 1.75])
        x4 = population.get_variable(col.X4_VIRUS, art_naive_pop)
        delta_cd4_sqrt = vl_group_factors[vl_groups] * self.cd4_base_change \
            + rng.normal(size=len(vl_groups))*self.sigma_cd4 + x4*0.25
        prev_cd4 = population.get_variable(col.CD4, art_naive_pop)
        sqrt_cd4 = np.maximum(np.sqrt(prev_cd4) - delta_cd4_sqrt, 0)
        new_cd4 = sqrt_cd4**2
        population.set_present_variable(col.CD4, new_cd4, art_naive_pop)

        # TODO: people on treatment

    def reset_diagnoses(self, pop: Population):
        # Resets variables for diagnosis this timestep
        pop.set_present_variable(col.TB_DIAGNOSED, False)
        pop.set_present_variable(col.C_MENINGITIS_DIAGNOSED, False)
        pop.set_present_variable(col.SBI_DIAGNOSED, False)
        pop.set_present_variable(col.WHO4_OTHER_DIAGNOSED, False)

    def HIV_related_disease_risk(self, pop: Population, time_step: timedelta):
        # TODO: does disease risk apply to everyone who is alive?
        # calculate disease base rate
        HIV_pos = pop.get_sub_pop(COND(col.HIV_STATUS, op.eq, True))
        cd4_risk_groups = np.digitize(pop.get_variable(col.CD4, HIV_pos), self.disease_cd4_boundaries)
        viral_load_risk_groups = np.digitize(pop.get_variable(col.VIRAL_LOAD, HIV_pos), self.disease_vl_boundaries)
        ages = pop.get_variable(col.AGE, HIV_pos)
        age_factor = (ages/38)**1.2
        base_rate = self.base_rate_disease[cd4_risk_groups] \
            * self.vl_disease_factor[viral_load_risk_groups] \
            * age_factor

        def disease_and_diagnosis(disease_col, diagnosis_col, disease_rate, diagnosis_prob):
            # Calculate occurence and diagnosis of given disease
            disease_risk = 1 - np.exp(-disease_rate * (time_step.month/12))
            r_disease = rng.uniform(size=len(HIV_pos))
            disease = r_disease < disease_risk
            diagnosis = r_disease < (disease_risk * diagnosis_prob)
            pop.set_present_variable(disease_col, disease, HIV_pos)
            pop.set_present_variable(diagnosis_col, diagnosis, HIV_pos)
            return (disease, diagnosis)

        # WHO stage 3 diseases
        non_tb_who3_rate = base_rate * self.who3_risk_factor * (1-self.who3_proportion_tb)
        tb_rate = base_rate * self.who3_risk_factor * self.who3_proportion_tb

        non_tb_who3_per_timestep = 1 - np.exp(-non_tb_who3_rate * (time_step.month/12))
        r_non_tb = rng.uniform(size=len(HIV_pos))
        who3_disease = r_non_tb < non_tb_who3_per_timestep
        pop.set_present_variable(col.NON_TB_WHO3, who3_disease, HIV_pos)

        # TB WHO3
        (tb, _) = disease_and_diagnosis(col.TB, col.TB_DIAGNOSED, tb_rate, self.tb_base_diagnosis_prob)
        pop.set_present_variable(col.WHO3_EVENT, (who3_disease | tb), HIV_pos)
        new_tb = pop.get_sub_pop_from_array(tb, HIV_pos)
        pop.set_present_variable(col.TB_INFECTION_DATE, pop.date, new_tb)

        # cryptococcal meningitis
        (cm, _) = disease_and_diagnosis(col.C_MENINGITIS,
                                        col.C_MENINGITIS_DIAGNOSED,
                                        base_rate * self.prop_ADC_cryp_meningitis,
                                        self.CM_base_diagnosis_prob)

        # serious bacterial infection
        (sbi, _) = disease_and_diagnosis(col.SBI,
                                         col.SBI_DIAGNOSED,
                                         base_rate * self.prop_ADC_SBI,
                                         self.SBI_base_diagnosis_prob)

        # WHO stage 4
        (who4_other, _) = disease_and_diagnosis(col.WHO4_OTHER,
                                                col.WHO4_OTHER_DIAGNOSED,
                                                base_rate * self.prop_ADC_other,
                                                self.WHO4_base_diagnosis_prob)
        adc = (cm | sbi | who4_other)
        pop.set_present_variable(col.ADC, adc, HIV_pos)

        # DEATH
        # base death rate for HIV+ people
        HIV_death_rate = base_rate * self.hiv_mortality_factor  # hiv mortality factor
        # death rate for people with TB but no ADC
        tb_no_adc = (tb & (~adc))
        HIV_death_rate[tb_no_adc] = HIV_death_rate[tb_no_adc]*self.tb_mortality_factor
        # death rate for people with ADCs
        HIV_death_rate[cm] = HIV_death_rate[cm]*self.cm_mortality_factor
        HIV_death_rate[sbi] = HIV_death_rate[sbi]*self.sbi_mortality_factor
        HIV_death_rate[who4_other] = HIV_death_rate[who4_other]*self.other_adc_mortality_factor
        prob_death = 1 - np.exp(-HIV_death_rate * (time_step.month/12))
        r_death = rng.uniform(size=len(HIV_pos))
        HIV_deaths = r_death < prob_death
        self.output.record_HIV_deaths(pop, HIV_deaths)
        return HIV_deaths<|MERGE_RESOLUTION|>--- conflicted
+++ resolved
@@ -98,12 +98,8 @@
         population.init_variable(col.NON_TB_WHO3, False, n_prev_steps=1)
         population.init_variable(col.TB, False, n_prev_steps=2)
         population.init_variable(col.TB_DIAGNOSED, False)
-<<<<<<< HEAD
-        population.init_variable(col.ADC, False, n_prev_steps=1)
-=======
         population.init_variable(col.TB_INFECTION_DATE, None)
         population.init_variable(col.ADC, False)
->>>>>>> 4b339992
         population.init_variable(col.C_MENINGITIS, False)
         population.init_variable(col.C_MENINGITIS_DIAGNOSED, False)
         population.init_variable(col.SBI, False)
