--- conflicted
+++ resolved
@@ -47,12 +47,6 @@
             for key, data in prob_dict.items()
         }
 
-<<<<<<< HEAD
-    def _select_matrix(self, matrix_list, probabilities):
-        return matrix_list[np.random.choice(len(matrix_list), p=probabilities)]
-
-=======
->>>>>>> f85da0c0
     def __init__(self, filename):
         with open(filename, 'r') as file:
             self.data = yaml.safe_load(file)
@@ -69,12 +63,6 @@
             self.sexworker_stp_dists = self._get_discrete_dist_list(
                 "short_term_partner_distributions", "Sex_Worker")
 
-<<<<<<< HEAD
-=======
-            self.age_based_risk = np.array(
-                rng.choice(self.data["age_based_risk_options"]["risk_factor"]))
-
->>>>>>> f85da0c0
             self.sex_behaviour_transition_options = self.data["sex_behaviour_transition_options"]
 
             self.sex_mixing_matrix_male_options = self.data["sex_age_mixing_matrices"]["Male"]
