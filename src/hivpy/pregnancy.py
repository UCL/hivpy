--- conflicted
+++ resolved
@@ -9,12 +9,11 @@
 
 import hivpy.column_names as col
 
-<<<<<<< HEAD
+
 from .common import SexType, rng, timedelta
-=======
+
 from . import output
-from .common import SexType, rng
->>>>>>> 22bf41ea
+
 from .pregnancy_data import PregnancyData
 
 if TYPE_CHECKING:
