[metadata]
name = hivpy
description = HIV modelling software for Python
long_description = file: README.md
platform = any
version = 0.0.1
classifiers =
    Intended Audience :: Science/Research
    License :: OSI Approved :: GPL-3.0
    Operating System :: OS Independent
    Programming Language :: Python :: 3.9
    Topic :: Software Development :: Libraries :: Python Modules

[options]
package_dir =
    = src
packages = find:
python_requires = >=3.7
install_requires =
    pandas
    numpy
    scipy
    pyyaml

[options.packages.find]
where = src
exclude =
    tests

[options.package_data]
# Package the YAML files with default model parameters
hivpy.data = *.yaml

[options.extras_require]
tests =
    pytest
    flake8
    isort

[options.entry_points]
console_scripts =
    run_model = hivpy.cli:run_model
    register_parameters = hivpy.cli:register_parameters

[flake8]
max-line-length = 100
per-file-ignores =
    # Don't complain about unused imports in __init__.py
    */__init__.py: F401
<<<<<<< HEAD
=======
    # Ignore max line length as some column names and descriptions are very long
>>>>>>> 1c69e0ad
    */column_names.py: E501<|MERGE_RESOLUTION|>--- conflicted
+++ resolved
@@ -47,8 +47,5 @@
 per-file-ignores =
     # Don't complain about unused imports in __init__.py
     */__init__.py: F401
-<<<<<<< HEAD
-=======
     # Ignore max line length as some column names and descriptions are very long
->>>>>>> 1c69e0ad
     */column_names.py: E501